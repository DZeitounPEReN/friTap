#!/usr/bin/env python3
# -*- coding: utf-8 -*-

import frida
import argparse
import signal
import struct
import time
import pprint
import os
import socket
import sys
import tempfile
import json
import friTap.pcap as pcap
from friTap.__init__ import __version__
from friTap.__init__ import __author__
from friTap.__init__ import debug

try:
    import hexdump  # pylint: disable=g-import-not-at-top
except ImportError:
    print("Unable to import hexdump module!")
    pass



keydump_Set = {*()}
traced_Socket_Set = {*()}
traced_scapy_socket_Set = {*()}
filename = ""
tmpdir = ""
pcap_obj = None
frida_agent_script = "_ssl_log.js"

# Names of all supported read functions:
SSL_READ = ["SSL_read", "wolfSSL_read", "readApplicationData", "NSS_read","Full_read"]
# Names of all supported write functions:
SSL_WRITE = ["SSL_write", "wolfSSL_write", "writeApplicationData", "NSS_write","Full_write"]

# here - where we are.
here = os.path.abspath(os.path.dirname(__file__))



def cleanup(live=False, socket_trace=False, full_capture=False, debug_output=False):
    global pcap_obj
    if live:
        os.unlink(filename)  # Remove file
        os.rmdir(tmpdir)  # Remove directory
    if type(socket_trace) is str:
        print(f"[*] Write traced sockets into {socket_trace}")
        write_socket_trace(socket_trace)
    if socket_trace == True:
        print("[*] Traced sockets")
        print(pcap.PCAP.get_filter_from_traced_sockets(traced_Socket_Set))
    
    if full_capture and len(traced_scapy_socket_Set) > 0:
        if debug_output:
            print("[*] traced sockets: "+str(traced_scapy_socket_Set))
        pcap_obj.create_application_traffic_pcap(traced_scapy_socket_Set)
        
    print("\n\nThx for using friTap\nHave a nice day\n")
    os._exit(0)
    
    
def get_addr_string(socket_addr,ss_family):
    if ss_family == "AF_INET":
        return  socket.inet_ntop(socket.AF_INET, struct.pack(">I", socket_addr))
    else: # this should only be AF_INET6
        raw_addr = bytes.fromhex(socket_addr)
        return socket.inet_ntop(socket.AF_INET6, struct.pack(">16s", raw_addr))
    

        

def write_socket_trace(socket_trace_name):
    with open(socket_trace_name, 'a') as trace_file:
        trace_file.write(pcap.PCAP.get_filter_from_traced_sockets(traced_Socket_Set) + '\n')
        

def temp_fifo():
    global tmpdir
    global filename
    tmpdir = tempfile.mkdtemp()
    filename = os.path.join(tmpdir, 'fritap_sharkfin')  # Temporary filename
    os.mkfifo(filename)  # Create FIFO
    try:
        return filename
    except OSError as e:
        print(f'Failed to create FIFO: {e}')


<<<<<<< HEAD
def ssl_log(app, pcap_name=None, verbose=False, spawn=False, keylog=False, enable_spawn_gating=False, mobile=False, live=False, environment_file=None, debug_mode=False,full_capture=False, socket_trace=False, host=False, offsets=None, debug_output=False):
    global debug
    debug = debug_mode
=======
def ssl_log(app, pcap_name=None, verbose=False, spawn=False, keylog=False, enable_spawn_gating=False, mobile=False, live=False, environment_file=None, debug_output=False,full_capture=False, socket_trace=False, host=False, offsets=None, experimental=False):
>>>>>>> 38f1cc6e
    
    def on_detach(reason):
        if reason == "application-requested":
            return
        print(f"\n[*] Target process stopped: {reason}\n")
        cleanup(live,socket_trace,full_capture,debug)
        
    

    def on_message(message, data):
        global pcap_obj
        """Callback for errors and messages sent from Frida-injected JavaScript.
        Logs captured packet data received from JavaScript to the console and/or a
        pcap file. See https://www.frida.re/docs/messages/ for more detail on
        Frida's messages.
        Args:
        message: A dictionary containing the message "type" and other fields
            dependent on message type.
        data: The string of captured decrypted data.
        """
        if message["type"] == "error":
            pprint.pprint(message)
            os.kill(os.getpid(), signal.SIGTERM)
            return
        p = message["payload"]
        if not "contentType" in p:
            return
        if p["contentType"] == "console":
            print("[*] " + p["console"])
        if debug_mode or debug_output:
            if p["contentType"] == "console_dev" and p["console_dev"]:
                if len(p["console_dev"]) > 3:
                    print("[***] " + p["console_dev"])
        if verbose:
            if(p["contentType"] == "keylog") and keylog:
                if p["keylog"] not in keydump_Set:
                    print(p["keylog"])
                    keydump_Set.add(p["keylog"])
                    keylog_file.write(p["keylog"] + "\n")
                    keylog_file.flush()    
            elif not data or len(data) == 0:
                return
            else:
                src_addr = get_addr_string(p["src_addr"], p["ss_family"])
                dst_addr = get_addr_string(p["dst_addr"], p["ss_family"])
                
                if socket_trace == False and full_capture  == False:
                    print("SSL Session: " + str(p["ssl_session_id"]))
                if full_capture:
                    scapy_filter = pcap.PCAP.get_bpf_filter(src_addr,dst_addr)
                    traced_scapy_socket_Set.add(scapy_filter)
                if socket_trace:
                    display_filter = pcap.PCAP.get_display_filter(src_addr,dst_addr)
                    traced_Socket_Set.add(display_filter)
                    print("[socket_trace] %s:%d --> %s:%d" % (src_addr, p["src_port"], dst_addr, p["dst_port"]))
                else:
                    print("[%s] %s:%d --> %s:%d" % (p["function"], src_addr, p["src_port"], dst_addr, p["dst_port"]))
                    hexdump.hexdump(data)
                print()
        if pcap_name and p["contentType"] == "datalog" and full_capture == False:
            pcap_obj.log_plaintext_payload(p["ss_family"], p["function"], p["src_addr"],
                     p["src_port"], p["dst_addr"], p["dst_port"], data)
        if live and p["contentType"] == "datalog" and full_capture == False:
            try:
                pcap_obj.log_plaintext_payload(p["ss_family"], p["function"], p["src_addr"],
                         p["src_port"], p["dst_addr"], p["dst_port"], data)
            except (BrokenPipeError, IOError):
                process.detach()
                cleanup(live)

        if keylog and p["contentType"] == "keylog":
            if p["keylog"] not in keydump_Set:
                keylog_file.write(p["keylog"] + "\n")
                keylog_file.flush()
                keydump_Set.add(p["keylog"])
        
        if socket_trace or full_capture:
            if not data or len(data) == 0:
                return
            src_addr = get_addr_string(p["src_addr"], p["ss_family"])
            dst_addr = get_addr_string(p["dst_addr"], p["ss_family"])
            if socket_trace:
                display_filter = pcap.PCAP.get_display_filter(src_addr,dst_addr)
                traced_Socket_Set.add(display_filter)
            else:
                scapy_filter = pcap.PCAP.get_bpf_filter(src_addr,dst_addr)
                traced_scapy_socket_Set.add(scapy_filter)
            
    def on_child_added(child):
        print(f"[*] Attached to child process with pid {child.pid}")
        instrument(device.attach(child.pid))
        device.resume(child.pid)

    def on_spawn_added(spawn):
        print(
            f"[*] Process spawned with pid {spawn.pid}. Name: {spawn.identifier}")
        instrument(device.attach(spawn.pid))
        device.resume(spawn.pid)

    def instrument(process):
        runtime="qjs"
        debug_port = 1337
<<<<<<< HEAD
        if debug:
=======
        if True:
>>>>>>> 38f1cc6e
            if frida.__version__ < "16":
                process.enable_debugger(debug_port)
            print("\n[!] running in debug mode")
            print(f"[!] Chrome Inspector server listening on port {debug_port}")
            print("[!] Open Chrome with chrome://inspect for debugging\n")
            runtime="v8"

        with open(os.path.join(here, '_ssl_log.js'), encoding='utf8', newline='\n') as f:
            script_string = f.read()

            if offsets_data is not None:
                print(offsets_data)
                script_string = script_string.replace('"{OFFSETS}"', offsets_data)
<<<<<<< HEAD

            script = process.create_script(script_string, runtime=runtime)

        if debug and frida.__version__ >= "16":
=======
                script_string = script_string.replace('"{EXPERIMENTAL}"', "true" if (experimental) else "false")

            script = process.create_script(script_string, runtime=runtime)

        if True and frida.__version__ >= "16":
>>>>>>> 38f1cc6e
            script.enable_debugger(debug_port)
        script.on("message", on_message)
        script.load()

<<<<<<< HEAD
=======
        
        
        

>>>>>>> 38f1cc6e
    # Main code
    global pcap_obj
    global offsets_data
    global frida_agent_script
    
    if frida.__version__ < "16":
        frida_agent_script = "_ssl_log_legacy.js"

    if mobile:
        device = frida.get_usb_device()
    elif host:
        device = frida.get_device_manager().add_remote_device(host)
    else:
        device = frida.get_local_device()


    if offsets is not None:
        if os.path.exists(offsets):
            file = open(offsets, "r")
            offsets_data = file.read()
            file.close()
        else:
            try:
                json.load(offsets)
                offsets_data = offsets
            except ValueError as e:
                print("Log error, defaulting to auto-detection?")
    else:
        offsets_data = None

    device.on("child_added", on_child_added)
    if enable_spawn_gating:
        device.enable_spawn_gating()
        device.on("spawn_added", on_spawn_added)
    if spawn:
        print("spawning "+ app)
        
        if full_capture and pcap_name:
            pcap_obj =  pcap.PCAP(pcap_name,SSL_READ,SSL_WRITE,full_capture, mobile,debug_mode)
            
        if mobile or host:
            pid = device.spawn(app)
        else:
            used_env = {}
            if environment_file:
                with open(environment_file) as json_env_file:
                    used_env = json.load(json_env_file)
            pid = device.spawn(app.split(" "),env=used_env)
            device.resume(pid)
            time.sleep(1) # without it Java.perform silently fails
        process = device.attach(pid)
    else:
        process = device.attach(int(app) if app.isnumeric() else app)

    if live:
        if pcap_name:
            print("[*] YOU ARE TRYING TO WRITE A PCAP AND HAVING A LIVE VIEW\nTHIS IS NOT SUPPORTED!\nWHEN YOU DO A LIVE VIEW YOU CAN SAFE YOUR CAPUTRE WIHT WIRESHARK.")
        fifo_file = temp_fifo()
        print(f'[*] friTap live view on Wireshark')
        print(f'[*] Created named pipe for Wireshark live view to {fifo_file}')
        print(
            f'[*] Now open this named pipe with Wireshark in another terminal: sudo wireshark -k -i {fifo_file}')
        print(f'[*] friTap will continue after the named pipe is ready....\n')
        pcap_obj =  pcap.PCAP(fifo_file,SSL_READ,SSL_WRITE,full_capture, mobile,debug_mode)

    elif pcap_name:
        pcap_obj =  pcap.PCAP(pcap_name,SSL_READ,SSL_WRITE,full_capture, mobile,debug_mode)
        

    if keylog:
        keylog_file = open(keylog, "w")

    print("Press Ctrl+C to stop logging.")
    instrument(process)
    if pcap_name and full_capture:
        print(f'[*] Logging pcap to {pcap_name}')
    if pcap_name and full_capture == False:
        print(f'[*] Logging TLS plaintext as pcap to {pcap_name}')
    if keylog:
        print(f'[*] Logging keylog file to {keylog}')
        
    process.on('detached', on_detach)
        

    if spawn:
        device.resume(pid)
    try:
        sys.stdin.read()
    except KeyboardInterrupt:
        pass

    process.detach()


class ArgParser(argparse.ArgumentParser):
    def error(self, message):
        print("friTap v" + __version__)
        print("by " + __author__)
        print()
        print("Error: " + message)
        print()
        print(self.format_help().replace("usage:", "Usage:"))
        self.exit(0)


def main():

    parser = ArgParser(
        add_help=False,
        description="Decrypts and logs an executables or mobile applications SSL/TLS traffic.",
        formatter_class=argparse.RawDescriptionHelpFormatter,
        epilog=r"""
Examples:
  %(prog)s -m -p ssl.pcap com.example.app
  %(prog)s -m --pcap log.pcap --verbose com.example.app
  %(prog)s -m -k keys.log -v -s com.example.app
  %(prog)s --pcap log.pcap "$(which curl) https://www.google.com"
  %(prog)s -H --pcap log.pcap 192.168.0.1:1234 com.example.app
  %(prog)s -m -p log.pcap --enable_spawn_gating -v -d --full_capture -k keys.log com.example.app
""")

    args = parser.add_argument_group("Arguments")
    args.add_argument("-m", "--mobile", required=False, action="store_const",
                      const=True, default=False, help="Attach to a process on android or iOS")
    args.add_argument("-H", "--host", metavar="<ip:port>", required=False,
                      help="Attach to a process on remote frida device")
    args.add_argument("-d", "--debug", required=False, action="store_const", const=True,
                      help="Set friTap into debug mode this include debug output as well as a listening Chrome Inspector server for remote debugging.")
    args.add_argument("-do", "--debugoutput", required=False, action="store_const", const=True,
                      help="Activate the debug output only.")
    args.add_argument("-f", "--full_capture", required=False, action="store_const", const=True, default=False,
                      help="Do a full packet capture instead of logging only the decrypted TLS payload. Set pcap name with -p <PCAP name>")
    args.add_argument("-k", "--keylog", metavar="<path>", required=False,
                      help="Log the keys used for tls traffic")
    args.add_argument("-l", "--live", required=False, action="store_const", const=True,
                      help="Creates a named pipe /tmp/sharkfin which can be read by Wireshark during the capturing process")
    args.add_argument("-p ", "--pcap", metavar="<path>", required=False,
                      help="Name of PCAP file to write")
    args.add_argument("-s", "--spawn", required=False, action="store_const", const=True,
                      help="Spawn the executable/app instead of attaching to a running process")
    args.add_argument("-sot", "--socket_tracing", metavar="<path>", required=False, nargs='?', const=True,
                      help="Traces all socket of the target application and provide a prepared wireshark display filter. If pathname is set, it will write the socket trace into a file-")
    args.add_argument("-env","--environment", metavar="<env.json>", required=False,
                      help="Provide the environment necessary for spawning as an JSON file. For instance: {\"ENV_VAR_NAME\": \"ENV_VAR_VALUE\" }")
    args.add_argument("-v", "--verbose", required=False, action="store_const",
                      const=True, help="Show verbose output")
    args.add_argument("--enable_spawn_gating", required=False, action="store_const", const=True,
                      help="Catch newly spawned processes. ATTENTION: These could be unrelated to the current process!")
    args.add_argument("exec", metavar="<executable/app name/pid>",
                      help="executable/app whose SSL calls to log")
    args.add_argument("--offsets", required=False, metavar="<offsets.json>",
                      help="Provide custom offsets for all hooked functions inside a JSON file or a json string containing all offsets. For more details see our example json (offsets_example.json)")
    args.add_argument("--experimental", required=False,
                      help="Activates all existing experimental feature (see documentation for more information)")
    
    parsed = parser.parse_args()
    
    if parsed.full_capture and parsed.pcap is None:
        parser.error("--full_capture requires -p to set the pcap name")
        exit(2)
    
    try:
        print("Start logging")
        ssl_log(parsed.exec, parsed.pcap, parsed.verbose,
                parsed.spawn, parsed.keylog, parsed.enable_spawn_gating, parsed.mobile, parsed.live, parsed.environment, parsed.debug, parsed.full_capture, parsed.socket_tracing, parsed.host, parsed.offsets, parsed.debugoutput)

    except Exception as ar:
        print("[-] Uknown error:")
        print(ar)

    finally:
        if parsed.full_capture:
            capture_type = "local"
            pcap_obj.full_capture_thread.join(2.0)
            if pcap_obj.full_capture_thread.is_alive() and parsed.mobile == False:
                pcap_obj.full_capture_thread.socket.close()
            if pcap_obj.full_capture_thread.mobile_pid != -1:
                capture_type = "mobile"
                pcap_obj.full_capture_thread.mobile_pid.terminate()
                pcap_obj.android_Instance.send_ctrlC_over_adb()
                pcap_obj.android_Instance.pull_pcap_from_device()
            print(f"[*] full {capture_type} capture safed to _{parsed.pcap}")
                
    
        cleanup(parsed.live,parsed.socket_tracing,parsed.full_capture,parsed.debug)
        

if __name__ == "__main__":
    main()<|MERGE_RESOLUTION|>--- conflicted
+++ resolved
@@ -91,13 +91,9 @@
         print(f'Failed to create FIFO: {e}')
 
 
-<<<<<<< HEAD
-def ssl_log(app, pcap_name=None, verbose=False, spawn=False, keylog=False, enable_spawn_gating=False, mobile=False, live=False, environment_file=None, debug_mode=False,full_capture=False, socket_trace=False, host=False, offsets=None, debug_output=False):
+def ssl_log(app, pcap_name=None, verbose=False, spawn=False, keylog=False, enable_spawn_gating=False, mobile=False, live=False, environment_file=None, debug_mode=False,full_capture=False, socket_trace=False, host=False, offsets=None, experimental=False, debug_output=False):
     global debug
     debug = debug_mode
-=======
-def ssl_log(app, pcap_name=None, verbose=False, spawn=False, keylog=False, enable_spawn_gating=False, mobile=False, live=False, environment_file=None, debug_output=False,full_capture=False, socket_trace=False, host=False, offsets=None, experimental=False):
->>>>>>> 38f1cc6e
     
     def on_detach(reason):
         if reason == "application-requested":
@@ -200,11 +196,7 @@
     def instrument(process):
         runtime="qjs"
         debug_port = 1337
-<<<<<<< HEAD
-        if debug:
-=======
         if True:
->>>>>>> 38f1cc6e
             if frida.__version__ < "16":
                 process.enable_debugger(debug_port)
             print("\n[!] running in debug mode")
@@ -218,29 +210,19 @@
             if offsets_data is not None:
                 print(offsets_data)
                 script_string = script_string.replace('"{OFFSETS}"', offsets_data)
-<<<<<<< HEAD
+                script_string = script_string.replace('"{EXPERIMENTAL}"', "true" if (experimental) else "false")
 
             script = process.create_script(script_string, runtime=runtime)
 
-        if debug and frida.__version__ >= "16":
-=======
-                script_string = script_string.replace('"{EXPERIMENTAL}"', "true" if (experimental) else "false")
-
-            script = process.create_script(script_string, runtime=runtime)
-
         if True and frida.__version__ >= "16":
->>>>>>> 38f1cc6e
             script.enable_debugger(debug_port)
         script.on("message", on_message)
         script.load()
 
-<<<<<<< HEAD
-=======
-        
-        
-        
-
->>>>>>> 38f1cc6e
+        
+        
+        
+
     # Main code
     global pcap_obj
     global offsets_data
