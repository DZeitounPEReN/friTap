--- conflicted
+++ resolved
@@ -1,14 +1,9 @@
 # friTap
 
 <img src="assets/logo.png" width="200">
-<<<<<<< HEAD
 
+The goal of this project is to help researchers to analyze traffic encapsulated in SSL or TLS. For details have a view into the [OSDFCon webinar slides](assets/friTapOSDFConwebinar.pdf).
 
-
-The goal of this project is to help researchers to analyze traffic encapsulated in SSL or TLS. For details have a view into the [OSDFCon webinar slides](assets/friTap_OSDFCon_webinar.pdf).
-=======
-The goal of this project is to help researchers to analyze traffic encapsulated in SSL or TLS. For details have a view into the [slides from our OSDFCon webinar](./assets/friTap_OSDFCon_webinar.pdf).
->>>>>>> 321f1781
 
 This project was inspired by [SSL_Logger](https://github.com/google/ssl_logger ) and ccurrently supports all major operating systems (Linux, Windows, Android). More platforms and libraries will be added in future releases.
 
