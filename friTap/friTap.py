#!/usr/bin/env python3
# -*- coding: utf-8 -*-

import argparse
import os
import sys
import frida
from AndroidFridaManager import FridaBasedException
import traceback
from .about import __version__
from .about import __author__
from .ssl_logger import SSL_Logger
import logging

<<<<<<< HEAD
# Names of all supported read functions:
SSL_READ = ["SSL_read", "wolfSSL_read", "readApplicationData", "NSS_read","Full_read", "s2n_send"]
# Names of all supported write functions:
SSL_WRITE = ["SSL_write", "wolfSSL_write", "writeApplicationData", "NSS_write","Full_write", "s2n_recv"]
=======
>>>>>>> 46832d6b


# usually not needed - but sometimes the replacements of the script result into minor issues
# than we have to look into the generated final frida script we supply
def write_debug_frida_file(debug_script_version):
    debug_script_file = "_ssl_log_debug.js"
    f = open(debug_script_file, 'wt', encoding='utf-8')
    f.write(debug_script_version)
    f.close()
    print(f"[!] written debug version of the frida script: {debug_script_file}")



'''
def running_hooks(script="custom_hooks.js"):
    run_custom_hooks(script)
    start_fritap_hooks()
'''




class ArgParser(argparse.ArgumentParser):
    def error(self, message):
        print("friTap v" + __version__)
        print("by " + __author__)
        print()
        print("Error: " + message)
        print()
        print(self.format_help().replace("usage:", "Usage:"))
        self.exit(0)


def main():

    parser = ArgParser(
        add_help=False,
        description="Decrypts and logs an executables or mobile applications SSL/TLS traffic.",
        formatter_class=argparse.RawDescriptionHelpFormatter,
        allow_abbrev=False,
        epilog=r"""
Examples:
  %(prog)s -m -p ssl.pcap com.example.app
  %(prog)s -m --pcap log.pcap --verbose com.example.app
  %(prog)s -m -k keys.log -v -s com.example.app
  %(prog)s -m --patterns pattern.json -k keys.log -s com.google.android.youtube
  %(prog)s --pcap log.pcap "$(which curl) https://www.google.com"
  %(prog)s -H --pcap log.pcap 192.168.0.1:1234 com.example.app
  %(prog)s -m -p log.pcap --enable_spawn_gating -v -do --full_capture -k keys.log com.example.app
  %(prog)s -m -p log.pcap --enable_spawn_gating -v -do --anti_root --full_capture -k keys.log com.example.app
  %(prog)s -m -p log.pcap --enable_default_fd com.example.app
""")

    args = parser.add_argument_group("Arguments")
    args.add_argument("-m", "--mobile", required=False, action="store_const",
                      const=True, default=False, help="Attach to a process on android or iOS")
    args.add_argument("-H", "--host", metavar="<ip:port>", required=False,
                      help="Attach to a process on remote frida device")
    args.add_argument("-d", "--debug", required=False, action="store_const", const=True,
                      help="Set friTap into debug mode this include debug output as well as a listening Chrome Inspector server for remote debugging.")
    args.add_argument("-do", "--debugoutput", required=False, action="store_const", const=True,
                      help="Activate the debug output only.")
    args.add_argument("-ar", "--anti_root", required=False, action="store_const", const=True, default=False, help="Activate anti root hooks for Android")
    args.add_argument("-ed", "--enable_default_fd", required=False, action="store_const", const=True, default=False, help="Activate the fallback socket information (127.0.0.1:1234-127.0.0.1:2345) whenever the file descriptor (FD) of the socket cannot be determined")
    args.add_argument("-f", "--full_capture", required=False, action="store_const", const=True, default=False,
                      help="Do a full packet capture instead of logging only the decrypted TLS payload. Set pcap name with -p <PCAP name>")
    args.add_argument("-k", "--keylog", metavar="<path>", required=False,
                      help="Log the keys used for tls traffic")
    args.add_argument("-l", "--live", required=False, action="store_const", const=True,
                      help="Creates a named pipe /tmp/sharkfin which can be read by Wireshark during the capturing process")
    args.add_argument("-p ", "--pcap", metavar="<path>", required=False,
                      help="Name of PCAP file to write")
    args.add_argument("-s", "--spawn", required=False, action="store_const", const=True,
                      help="Spawn the executable/app instead of attaching to a running process")
    args.add_argument("-sot", "--socket_tracing", metavar="<path>", required=False, nargs='?', const=True,
                      help="Traces all socket of the target application and provide a prepared wireshark display filter. If pathname is set, it will write the socket trace into a file-")
    args.add_argument("-env","--environment", metavar="<env.json>", required=False,
                      help="Provide the environment necessary for spawning as an JSON file. For instance: {\"ENV_VAR_NAME\": \"ENV_VAR_VALUE\" }")
    args.add_argument("-v", "--verbose", required=False, action="store_const",
                      const=True, help="Show verbose output")
    args.add_argument('--version', action='version',version='friTap v{version}'.format(version=__version__))
    args.add_argument("--enable_spawn_gating", required=False, action="store_const", const=True,
                      help="Catch newly spawned processes. ATTENTION: These could be unrelated to the current process!")
    args.add_argument("exec", metavar="<executable/app name/pid>",
                      help="executable/app whose SSL calls to log")
    args.add_argument("--offsets", required=False, metavar="<offsets.json>",
                      help="Provide custom offsets for all hooked functions inside a JSON file or a json string containing all offsets. For more details see our example json (offsets_example.json)")
    args.add_argument("--patterns", required=False, metavar="<pattern.json>",
                  help="Provide custom patterns for module hooking inside a JSON file or a JSON string containing platform-specific patterns. For more details see our provided JSON (pattern.json)")
    args.add_argument("--payload_modification", required=False, action="store_const", const=True, default=False,
                      help="Capability to alter the decrypted payload. Be careful here, because this can crash the application.")                  
    args.add_argument("-exp","--experimental", required=False, action="store_const", const=True, default=False,
                      help="Activates all existing experimental feature (see documentation for more information)")
    parsed = parser.parse_args()

    
    if parsed.full_capture and parsed.pcap is None:
        parser.error("--full_capture requires -p to set the pcap name")
        exit(2)

    if parsed.full_capture and parsed.keylog is None:
        print("[*] Are you sure you want to proceed without recording the key material (-k <keys.log>)?\n[*] Without the key material, you have a complete network record, but no way to view the contents of the TLS traffic.")
        print("[*] Do you want to proceed without recording keys? : <press any key to proceed or Strg+C to abort>")
        input() 
    try:
        print("Start logging")
        print("Press Ctrl+C to stop logging")
        ssl_log = SSL_Logger(parsed.exec, parsed.pcap, parsed.verbose,
                parsed.spawn, parsed.keylog, parsed.enable_spawn_gating, parsed.mobile, parsed.live, parsed.environment, parsed.debug, parsed.full_capture, parsed.socket_tracing, parsed.host, parsed.offsets, parsed.debugoutput, parsed.experimental, parsed.anti_root, parsed.payload_modification, parsed.enable_default_fd, parsed.patterns)
        
        process = ssl_log.start_fritap_session()      
        sys.stdin.read()
    except frida.TransportError as fe:
        print(f"[-] Problems while attaching to frida-server: {fe}")
        exit(2)
    except FridaBasedException as e:
        print(f"[-] Frida based error: {e}")
        exit(2)
    except frida.TimedOutError as te:
        print(f"[-] TimeOutError: {te}")
        exit(2)
    except frida.ProcessNotFoundError as pe:
        print(f"[-] ProcessNotFoundError: {pe}")
        exit(2)
    except KeyboardInterrupt:
        process.detach()
        pass
    except Exception as ar:
        # Get current system exception
        ex_type, ex_value, ex_traceback = sys.exc_info()
        
        # Extract unformatter stack traces as tuples
        trace_back = traceback.extract_tb(ex_traceback)
        
        # Format stacktrace
        stack_trace = list()
        
        for trace in trace_back:
            stack_trace.append("File : %s , Line : %d, Func.Name : %s, Message : %s" % (trace[0], trace[1], trace[2], trace[3]))
        
        if parsed.debug or parsed.debugoutput:
            print("Exception type : %s " % ex_type.__name__)
            print("Exception message : %s" %ex_value)
            print("Stack trace : %s" %stack_trace)


        if "unable to connect to remote frida-server: closed" in str(ar):
            print("\n[-] frida-server is not running in remote device. Please run frida-server and rerun")
            
        print(f"\n[-] Unknown error: {ex_value}")
        
        ssl_log.cleanup(parsed.live,parsed.socket_tracing,parsed.full_capture,parsed.debug,parsed.debugoutput)    
        os._exit(2)

    finally:
        ssl_log.pcap_cleanup(parsed.full_capture,parsed.mobile,parsed.pcap)
        ssl_log.cleanup(parsed.live,parsed.socket_tracing,parsed.full_capture,parsed.debug)
        

if __name__ == "__main__":
    main()<|MERGE_RESOLUTION|>--- conflicted
+++ resolved
@@ -12,13 +12,6 @@
 from .ssl_logger import SSL_Logger
 import logging
 
-<<<<<<< HEAD
-# Names of all supported read functions:
-SSL_READ = ["SSL_read", "wolfSSL_read", "readApplicationData", "NSS_read","Full_read", "s2n_send"]
-# Names of all supported write functions:
-SSL_WRITE = ["SSL_write", "wolfSSL_write", "writeApplicationData", "NSS_write","Full_write", "s2n_recv"]
-=======
->>>>>>> 46832d6b
 
 
 # usually not needed - but sometimes the replacements of the script result into minor issues
