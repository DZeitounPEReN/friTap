<<<<<<< HEAD
import { readAddresses, getPortsAndAddresses } from "../shared/shared_functions.js"
=======
import { readAddresses, getPortsAndAddresses, getBaseAddress } from "../shared/shared_functions"
import { offsets } from "../ssl_log";
import { log } from "../util/log"
>>>>>>> 38f1cc6e

/**
 * 
 * ToDO
 *  - Implement interface so that the structs can be used
 *  - implement library for Linux and Android at least
 *  - Implement key extraction
 */

interface mbedtls_ssl_context {
    //TODO: Implement all structs
    conf: NativePointer,
    state: number,
    renego_status: number,
    renego_records_seen: number,
    major_ver: number,
    minor_ver: number,
    badmac_seen: number,
    f_send: NativePointer,
    f_recv: NativePointer,
    f_recv_timeout: NativePointer,
    p_bio: NativePointer,
    session_in: NativePointer,
    session_out: NativePointer,
    session: {
        start: NativePointer, //FIXME: Rewrite with real struct
        ciphersuite: number,
        compression: number,
        id_len: number,
        id: string, //len = 32
        master: string //len = 48
        peer_cert: NativePointer,
        verify_result: number,
        ticket: NativePointer,
        ticket_len: number,
        ticket_lifetime: number,
        mfl_code: string, // Char
        trunc_hmac: number,
        encrypt_then_mac: number
    },
    session_negotiate: NativePointer,
    handshake: NativePointer,
    transform_in: NativePointer,
    transform_out: NativePointer,
    transform: NativePointer,
    transform_negotiate: NativePointer,
    p_timer: NativePointer,
    f_set_timer: NativePointer,
    f_get_timer: NativePointer,
    in_buf: NativePointer,
    in_ctr: NativePointer,
    in_hdr: NativePointer,
    in_len: NativePointer,
    in_iv: NativePointer,
    in_msg: NativePointer,
    in_offt: NativePointer,
    in_msgtype: number,
    in_msglen: number,
    in_left: number,
    in_epoch: number,
    next_record_offset: number,
    in_window_top: number,
    in_window: number,
    in_hslen: number,
    nb_zero: number,
    keep_current_message: number,
    disable_datagram_packing: number,
    out_buf: NativePointer,
    out_ctr: NativePointer,
    out_hdr: NativePointer,
    out_len: NativePointer,
    out_iv: NativePointer,
    out_msg: NativePointer,
    out_msgtype: number,
    out_msglen: number,
    out_left: number,
    cur_out_ctr: string, //Length = 8
    mtu: number,
    split_done: string, //Character, length = 1
    client_auth: number,
    hostname: NativePointer,
    alpn_chosen: NativePointer,
    cli_id: NativePointer,
    cli_id_len: number,
    secure_renegotiation: number,
    verify_data_len: number,
    own_verify_data: string, //len = MBEDTLS_SSL_VERIFY_DATA_MAX_LEN
    peer_verify_data: string //len = MBEDTLS_SSL_VERIFY_DATA_MAX_LEN
}

export class mbed_TLS {



    // global variables
    library_method_mapping: { [key: string]: Array<String> } = {};
    addresses: { [key: string]: NativePointer };



    constructor(public moduleName: String, public socket_library: String, public passed_library_method_mapping?: { [key: string]: Array<String> }) {
        if (typeof passed_library_method_mapping !== 'undefined') {
            this.library_method_mapping = passed_library_method_mapping;
        } else {
            this.library_method_mapping[`*${moduleName}*`] = ["mbedtls_ssl_read", "mbedtls_ssl_write"];
            this.library_method_mapping[`*${socket_library}*`] = ["getpeername", "getsockname", "ntohs", "ntohl"];
        }

        if(offsets != "{OFFSETS}" && offsets.mbedtls != null){

            if(offsets.sockets != null){
                const socketBaseAddress = getBaseAddress(socket_library)
                for(const method of Object.keys(offsets.sockets)){
                     //@ts-ignore
                    this.addresses[`${method}`] = offsets.sockets[`${method}`].absolute || socketBaseAddress == null ? ptr(offsets.sockets[`${method}`].address) : socketBaseAddress.add(ptr(offsets.sockets[`${method}`].address));
                }
            }

            const libraryBaseAddress = getBaseAddress(moduleName)
            
            if(libraryBaseAddress == null){
                log("Unable to find library base address! Given address values will be interpreted as absolute ones!")
            }

            
            for (const method of Object.keys(offsets.mbedtls)){
                //@ts-ignore
                this.addresses[`${method}`] = offsets.mbedtls[`${method}`].absolute || libraryBaseAddress == null ? ptr(offsets.mbedtls[`${method}`].address) : libraryBaseAddress.add(ptr(offsets.mbedtls[`${method}`].address));
            }


        }

        this.addresses = readAddresses(this.library_method_mapping);



    }

    static parse_mbedtls_ssl_context_struct(sslcontext: NativePointer) {
        return {
            conf: sslcontext.readPointer(),
            state: sslcontext.add(Process.pointerSize).readS32(),
            renego_status: sslcontext.add(Process.pointerSize + 4).readS32(),
            renego_records_seen: sslcontext.add(Process.pointerSize + 4 + 4).readS32(),
            major_ver: sslcontext.add(Process.pointerSize + 4 + 4 + 4).readS32(),
            minor_ver: sslcontext.add(Process.pointerSize + 4 + 4 + 4 + 4).readS32(),
            badmac_seen: sslcontext.add(Process.pointerSize + 4 + 4 + 4 + 4 + 4).readU32(),
            f_send: sslcontext.add(Process.pointerSize + 4 + 4 + 4 + 4 + 4 + 4).readPointer(),
            f_recv: sslcontext.add(Process.pointerSize + 4 + 4 + 4 + 4 + 4 + 4 + Process.pointerSize).readPointer(),
            f_recv_timeout: sslcontext.add(Process.pointerSize + 4 + 4 + 4 + 4 + 4 + 4 + 2 * Process.pointerSize).readPointer(),
            p_bio: sslcontext.add(Process.platform == 'windows' ? 48 : 56).readPointer()
            ,
            session_in: sslcontext.add(Process.pointerSize + 4 + 4 + 4 + 4 + 4 + 4 + 4 * Process.pointerSize).readPointer(),
            session_out: sslcontext.add(Process.pointerSize + 4 + 4 + 4 + 4 + 4 + 4 + 5 * Process.pointerSize).readPointer(),
            session: {
                start: sslcontext.add(24 + 7 * Process.pointerSize).readPointer().readPointer(),
                ciphersuite: sslcontext.add(24 + 7 * Process.pointerSize).readPointer().add(8).readS32(),
                compression: sslcontext.add(24 + 7 * Process.pointerSize).readPointer().add(8 + 4).readS32(),
                id_len: sslcontext.add(24 + 7 * Process.pointerSize).readPointer().add(8 + 4 + 4).readU32(),
                id: sslcontext.add(24 + 7 * Process.pointerSize).readPointer().add(8 + 4 + 4 + 4).readByteArray(sslcontext.add(24 + 7 * Process.pointerSize).readPointer().add(8 + 4 + 4).readU32())
            }
        }
    }

    static getSocketDescriptor(sslcontext: NativePointer) {
        var ssl_context = mbed_TLS.parse_mbedtls_ssl_context_struct(sslcontext)
        return ssl_context.p_bio.readS32()
    }


    static getSessionId(sslcontext: NativePointer) {
        var ssl_context = mbed_TLS.parse_mbedtls_ssl_context_struct(sslcontext)

        var session_id = ''
        for (var byteCounter = 0; byteCounter < ssl_context.session.id_len; byteCounter++) {

            session_id = `${session_id}${ssl_context.session.id?.unwrap().add(byteCounter).readU8().toString(16).toUpperCase()}`
        }

        return session_id
    }


    install_plaintext_read_hook() {
        var lib_addesses = this.addresses;
        //https://tls.mbed.org/api/ssl_8h.html#aa2c29eeb1deaf5ad9f01a7515006ede5
        Interceptor.attach(this.addresses["mbedtls_ssl_read"], {
            onEnter: function (args) {
                this.buffer = args[1];
                this.len = args[2];
                this.sslContext = args[0];

                var message = getPortsAndAddresses(mbed_TLS.getSocketDescriptor(args[0]) as number, true, lib_addesses)
                message["ssl_session_id"] = mbed_TLS.getSessionId(args[0])
                message["function"] = "mbedtls_ssl_read"
                this.message = message
            },
            onLeave: function (retval: any) {
                retval |= 0 // Cast retval to 32-bit integer.
                if (retval <= 0) {
                    return
                }

                var data = this.buffer.readByteArray(retval);
                this.message["contentType"] = "datalog"
                send(this.message, data)


            }

        });

    }


    install_plaintext_write_hook() {
        var lib_addesses = this.addresses;
        //https://tls.mbed.org/api/ssl_8h.html#a5bbda87d484de82df730758b475f32e5
        Interceptor.attach(this.addresses["mbedtls_ssl_write"], {

            onEnter: function (args) {
                var buffer = args[1];
                var len: any = args[2];
                len |= 0 // Cast retval to 32-bit integer.
                if (len <= 0) {
                    return
                }
                var data = buffer.readByteArray(len);
                var message = getPortsAndAddresses(mbed_TLS.getSocketDescriptor(args[0]) as number, false, lib_addesses)
                message["ssl_session_id"] = mbed_TLS.getSessionId(args[0])
                message["function"] = "mbedtls_ssl_write"
                message["contentType"] = "datalog"
                send(message, data)
            }
        });

    }


    install_tls_keys_callback_hook() {
        // TBD
    }


}
<|MERGE_RESOLUTION|>--- conflicted
+++ resolved
@@ -1,10 +1,6 @@
-<<<<<<< HEAD
-import { readAddresses, getPortsAndAddresses } from "../shared/shared_functions.js"
-=======
 import { readAddresses, getPortsAndAddresses, getBaseAddress } from "../shared/shared_functions"
 import { offsets } from "../ssl_log";
 import { log } from "../util/log"
->>>>>>> 38f1cc6e
 
 /**
  * 
