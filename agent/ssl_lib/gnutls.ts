--- conflicted
+++ resolved
@@ -1,11 +1,6 @@
-<<<<<<< HEAD
-import { readAddresses, getPortsAndAddresses, toHexString } from "../shared/shared_functions.js"
-import { log } from "../util/log.js"
-=======
 import { readAddresses, getPortsAndAddresses, getBaseAddress } from "../shared/shared_functions"
 import { log } from "../util/log"
 import { offsets } from "../ssl_log";
->>>>>>> 38f1cc6e
 
 export class GnuTLS {
 
