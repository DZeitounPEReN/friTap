import { readAddresses, getPortsAndAddresses, getSocketLibrary, getModuleNames, pointerSize, AF_INET, AF_INET6 } from "./shared"
import { log, devlog } from "./log"


/**
 *  Current Todo:
 *  - Make code more readable
 *  - Fix SessionID-Problems
 *  - Fix issue that the hooks wont get applied when spawning thunderbird --> this is related how frida is spawning thunderbird ...
 *  - Fix PR_Read and PR_Write issue when the decrypted content is send via Pipes
 * 
 * 
 */

<<<<<<< HEAD

=======
>>>>>>> 8cdc4f0b

// Globals
var doTLS13_RTT0 = -1;
var SSL3_RANDOM_LENGTH = 32;

const {
    readU32,
    readU64,
    readPointer,
    writeU32,
    writeU64,
    writePointer
  } = NativePointer.prototype;



export function execute(moduleName:string) {

    var socket_library = getSocketLibrary()    

    
    var library_method_mapping: { [key: string]: Array<String> } = {}
    library_method_mapping[`*${moduleName}*`] = ["PR_Write", "PR_Read", "PR_FileDesc2NativeHandle", "PR_GetPeerName", "PR_GetSockName", "PR_GetNameForIdentity", "PR_GetDescType"]
    library_method_mapping[`*libnss*`] = ["PK11_ExtractKeyValue", "PK11_GetKeyData"]
    library_method_mapping[Process.platform === "linux" ? "*libssl*.so" : "*ssl*.dll"] = ["SSL_ImportFD", "SSL_GetSessionID", "SSL_HandshakeCallback"]

    //? Just in case darwin methods are different to linux and windows ones
    if(Process.platform === "linux" || Process.platform === "windows" ){
        library_method_mapping[`*${socket_library}*`] = ["getpeername", "getsockname", "ntohs", "ntohl"]
    }else{
        //TODO: Darwin implementation pending
    }

    var addresses: { [key: string]: NativePointer } = readAddresses(library_method_mapping)

<<<<<<< HEAD
    const SET_NSS_ENV = new NativeFunction(addresses["PR_SetEnv"], "pointer", ["pointer"])
    
    const getsockname = new NativeFunction(addresses["PR_GetSockName"], "int", ["pointer", "pointer"]);
=======
    const SSL_get_fd = new NativeFunction(addresses["PR_FileDesc2NativeHandle"], "int", ["pointer"])
    const SSL_SESSION_get_id = new NativeFunction(addresses["SSL_GetSessionID"], "pointer", ["pointer"])
    
    
    const getsockname = new NativeFunction(addresses["PR_GetSockName"], "int", ["pointer", "pointer"]);
    const getpeername = new NativeFunction(addresses["PR_GetPeerName"], "int", ["pointer", "pointer"]);

      


    const getDescType = new NativeFunction(Module.getExportByName('libnspr4.so', 'PR_GetDescType'), "int", ["pointer"]);

    // SSL Handshake Functions:
    const PR_GetNameForIdentity  = new NativeFunction(Module.getExportByName('libnspr4.so','PR_GetNameForIdentity'), "pointer", ["pointer"]);
     
    /*
            SECStatus SSL_HandshakeCallback(PRFileDesc *fd, SSLHandshakeCallback cb, void *client_data);
            more at https://developer.mozilla.org/en-US/docs/Mozilla/Projects/NSS/SSL_functions/sslfnc#1112702
    */
    const get_SSL_Callback = new NativeFunction(addresses["SSL_HandshakeCallback"], "int", ["pointer", "pointer", "pointer"]);


    // SSL Key helper Functions 
    const PK11_ExtractKeyValue = new NativeFunction(addresses["PK11_ExtractKeyValue"], "int", ["pointer"]);
    const PK11_GetKeyData = new NativeFunction(addresses["PK11_GetKeyData"], "pointer", ["pointer"]); 





/******  NSS data structures and its parsing *********/

// https://github.com/nss-dev/nss/blob/master/lib/ssl/sslimpl.h#L771
interface sslSocketStr  {
    "crSpec" : NativePointer;
    "prSpec" : NativePointer,
        "cwSpec" : NativePointer,
        "pwSpec" : NativePointer,
        "peerRequestedKeyUpdate" : number,
        "keyUpdateDeferred" : number,
        "deferredKeyUpdateRequest" : number,
        "clientCertRequested" : number,
        "clientCertificate" : NativePointer,
        "clientPrivateKey" : NativePointer,
        "clientCertChain" : NativePointer,
        "sendEmptyCert" : number,
        "policy" : number,
        "peerCertArena" : NativePointer,
        "peerCertChain" : NativePointer,
        "ca_list" : NativePointer,
        "hs" : { // https://github.com/nss-dev/nss/blob/c277877bd8c01e107b097bbd57df094b34e37aab/lib/ssl/sslimpl.h#L615
            "server_random" : NativePointer,  
            "client_random" : NativePointer,
            "client_inner_random" : NativePointer,
            "ws" : number,
            "hashType" : number,
            "messages" : { // sslBuffer
                "data" : NativePointer,
                "len" : number,
                "space" : number,
                "fixed" : number,

            },
            "echInnerMessages" : { // sslBuffer
                "data" : NativePointer,
                "len" : number,
                "space" : number,
                "fixed" : number,

            },
            "md5" : NativePointer,
            "sha" : NativePointer,
            "shaEchInner" : NativePointer,
            "shaPostHandshake" : NativePointer,
            "signatureScheme" : number,
            "kea_def" : NativePointer,
            "cipher_suite" : number,
            "suite_def" : NativePointer,
            "msg_body" : { // sslBuffer
                "data" : NativePointer,
                "len" : number,
                "space" : number,
                "fixed" : number,

            },
            "header_bytes" : number,
            "msg_type" : number,
            "msg_len" : number,
            "isResuming" : number, 
            "sendingSCSV" : number,
            "receivedNewSessionTicket" : number,
            "newSessionTicket" : NativePointer,       
            "finishedBytes" : number, 
            "finishedMsgs" : NativePointer,           
            "authCertificatePending" : number,
            "restartTarget" : number,
            "canFalseStart" : number,
            "preliminaryInfo" : number,
            "remoteExtensions" : {
                "next" : NativePointer,
                "prev" : NativePointer,
            },
            "echOuterExtensions" : {
                "next" : NativePointer,
                "prev" : NativePointer,
            },
            "sendMessageSeq" : number,  
            "lastMessageFlight" : {
                "next" : NativePointer,
                "prev" : NativePointer,
            },
            "maxMessageSent" : number, 
            "recvMessageSeq" : number,
            "recvdFragments" : { // sslBuffer
                "data" : NativePointer, 
                "len" : number,
                "space" : number,
                "fixed" : number,

            },
            "recvdHighWater" : number,
            "cookie" : {
                "type" : Int64,
                "data" : NativePointer,
                "len"  : number,
            },
            "times_array" : number,   
            "rtTimer" : NativePointer,
            "ackTimer" : NativePointer,
            "hdTimer" : NativePointer,
            "rtRetries"  : number,
            "srvVirtName" : {
                "type" : Int64,              
                "data" : NativePointer,
                "len"  : number,             
            },
            "currentSecret" : NativePointer, 
            "resumptionMasterSecret" : NativePointer,
            "dheSecret" : NativePointer,
            "clientEarlyTrafficSecret" : NativePointer,
            "clientHsTrafficSecret" : NativePointer,
            "serverHsTrafficSecret" : NativePointer,
            "clientTrafficSecret" : NativePointer,
            "serverTrafficSecret" : NativePointer,
            "earlyExporterSecret" : NativePointer,
            "exporterSecret" : NativePointer 

        }
}

// https://developer.mozilla.org/en-US/docs/Mozilla/Projects/NSS/SSL_functions/ssltyp#1026722
enum SECStatus  { // enum SECStatus
    "SECWouldBlock" = -2,
    "SECFailure" = -1,
    "SECSuccess" = 0
};


enum PRDescType
{
    PR_DESC_FILE = 1,
    PR_DESC_SOCKET_TCP = 2,
    PR_DESC_SOCKET_UDP = 3,
    PR_DESC_LAYERED = 4,
    PR_DESC_PIPE = 5
} PRDescType;


function parse_struct_SECItem(secitem : NativePointer){
    /*
     * struct SECItemStr {
     * SECItemType type;
     * unsigned char *data;
     * unsigned int len;
     * }; --> size = 20
    */
   return {
       "type" : secitem.readU64(),
       "data" : secitem.add(pointerSize).readPointer(),
       "len" : secitem.add(pointerSize * 2).readU32()
   }
}


// https://github.com/nss-dev/nss/blob/master/lib/ssl/sslimpl.h#L971
function parse_struct_sslSocketStr(sslSocketFD : NativePointer){
    return {
        "fd" : sslSocketFD.readPointer(),
        "version" : sslSocketFD.add(160),
        "handshakeCallback" : sslSocketFD.add(464),
        "secretCallback" : sslSocketFD.add(568),
        "ssl3" : sslSocketFD.add(1432)
    }
    
}




// https://github.com/nss-dev/nss/blob/master/lib/ssl/sslimpl.h#L771
function parse_struct_ssl3Str(ssl3_struct : NativePointer) : sslSocketStr{
    /*
    struct ssl3StateStr {

    ssl3CipherSpec *crSpec; // current read spec. 
    ssl3CipherSpec *prSpec; // pending read spec. 
    ssl3CipherSpec *cwSpec; // current write spec. 
    ssl3CipherSpec *pwSpec; // pending write spec. 
    
    PRBool peerRequestedKeyUpdate;                     --> enum type
    
    PRBool keyUpdateDeferred;                          --> enum type
    tls13KeyUpdateRequest deferredKeyUpdateRequest;    --> enum type
   
    PRBool clientCertRequested;                        --> enum type

    CERTCertificate *clientCertificate;   
    SECKEYPrivateKey *clientPrivateKey;   
    CERTCertificateList *clientCertChain; 
    PRBool sendEmptyCert;                 

    PRUint8 policy;
    PLArenaPool *peerCertArena;
    
    void *peerCertChain;
    
    CERTDistNames *ca_list;
    
    SSL3HandshakeState hs;
    ...
    }
    */
    return {
        "crSpec" : ssl3_struct.readPointer(),
        "prSpec" : ssl3_struct.add(pointerSize).readPointer(),
        "cwSpec" : ssl3_struct.add(pointerSize * 2).readPointer(),
        "pwSpec" : ssl3_struct.add(pointerSize * 3).readPointer(),
        "peerRequestedKeyUpdate" : ssl3_struct.add(pointerSize * 4).readU32(),
        "keyUpdateDeferred" : ssl3_struct.add(pointerSize * 4 + 4).readU32(),
        "deferredKeyUpdateRequest" : ssl3_struct.add(pointerSize * 4 + 8).readU32(),
        "clientCertRequested" : ssl3_struct.add(pointerSize * 4 + 12).readU32(),
        "clientCertificate" : ssl3_struct.add(pointerSize * 4 + 16).readPointer(),
        "clientPrivateKey" : ssl3_struct.add(pointerSize * 5 + 16).readPointer(),
        "clientCertChain" : ssl3_struct.add(pointerSize * 6  + 16).readPointer(),
        "sendEmptyCert" : ssl3_struct.add(pointerSize * 7 + 16).readU32(),
        "policy" : ssl3_struct.add(pointerSize * 7 + 20).readU32(),
        "peerCertArena" : ssl3_struct.add(pointerSize * 7 + 24).readPointer(),
        "peerCertChain" : ssl3_struct.add(pointerSize * 8 + 24).readPointer(),
        "ca_list" : ssl3_struct.add(pointerSize * 9 + 24).readPointer(),
        "hs" : { // https://github.com/nss-dev/nss/blob/c277877bd8c01e107b097bbd57df094b34e37aab/lib/ssl/sslimpl.h#L615
            "server_random" : ssl3_struct.add(pointerSize * 10 + 24),  //SSL3Random --> typedef PRUint8 SSL3Random[SSL3_RANDOM_LENGTH];
            "client_random" : ssl3_struct.add(pointerSize * 10 + 56),
            "client_inner_random" : ssl3_struct.add(pointerSize * 10 + 88),
            "ws" : ssl3_struct.add(pointerSize * 10 + 120).readU32(),
            "hashType" : ssl3_struct.add(pointerSize * 10 + 124).readU32(),
            "messages" : { // sslBuffer
                "data" : ssl3_struct.add(pointerSize * 10 + 128).readPointer(),
                "len" : ssl3_struct.add(pointerSize * 11 + 128).readU32(),
                "space" : ssl3_struct.add(pointerSize * 11 + 132).readU32(),
                "fixed" : ssl3_struct.add(pointerSize * 11 + 136).readU32(),

            },
            "echInnerMessages" : { // sslBuffer
                "data" : ssl3_struct.add(pointerSize * 11 + 140).readPointer(),
                "len" : ssl3_struct.add(pointerSize * 12 + 140).readU32(),
                "space" : ssl3_struct.add(pointerSize * 12 + 144).readU32(),
                "fixed" : ssl3_struct.add(pointerSize * 12 + 148).readU32(),

            },
            "md5" : ssl3_struct.add(pointerSize * 12 + 152).readPointer(),
            "sha" : ssl3_struct.add(pointerSize * 13 + 152).readPointer(),
            "shaEchInner" : ssl3_struct.add(pointerSize * 14 + 152).readPointer(),
            "shaPostHandshake" : ssl3_struct.add(pointerSize * 15 + 152).readPointer(),
            "signatureScheme" : ssl3_struct.add(pointerSize * 16 + 152).readU32(),
            "kea_def" : ssl3_struct.add(pointerSize * 16 + 156).readPointer(),
            "cipher_suite" : ssl3_struct.add(pointerSize * 17 + 156).readU32(),
            "suite_def" : ssl3_struct.add(pointerSize * 17 + 160).readPointer(),
            "msg_body" : { // sslBuffer
                "data" : ssl3_struct.add(pointerSize * 18 + 160).readPointer(),
                "len" : ssl3_struct.add(pointerSize * 19 + 160).readU32(),
                "space" : ssl3_struct.add(pointerSize * 19 + 164).readU32(),
                "fixed" : ssl3_struct.add(pointerSize * 19 + 168).readU32(),

            },
            "header_bytes" : ssl3_struct.add(pointerSize * 19 + 172).readU32(),
            "msg_type" : ssl3_struct.add(pointerSize * 19 + 176).readU32(),
            "msg_len" : ssl3_struct.add(pointerSize * 19 + 180).readU32(),
            "isResuming" : ssl3_struct.add(pointerSize * 19 + 184).readU32(), 
            "sendingSCSV" : ssl3_struct.add(pointerSize * 19 + 188).readU32(),
            "receivedNewSessionTicket" : ssl3_struct.add(pointerSize * 19 + 192).readU32(),
            "newSessionTicket" : ssl3_struct.add(pointerSize * 19 + 196),          // for now we calculate only its offset (44 bytes); detailes at https://github.com/nss-dev/nss/blob/master/lib/ssl/ssl3prot.h#L162
            "finishedBytes" : ssl3_struct.add(pointerSize * 19 + 240).readU32(), 
            "finishedMsgs" : ssl3_struct.add(pointerSize * 19 + 244),             
            "authCertificatePending" : ssl3_struct.add(pointerSize * 18 + 316).readU32(),
            "restartTarget" : ssl3_struct.add(pointerSize * 19 + 320).readU32(),
            "canFalseStart" : ssl3_struct.add(pointerSize * 19 + 324).readU32(),
            "preliminaryInfo" : ssl3_struct.add(pointerSize * 19 + 328).readU32(),
            "remoteExtensions" : {
                "next" : ssl3_struct.add(pointerSize * 19 + 332).readPointer(),
                "prev" : ssl3_struct.add(pointerSize * 20 + 332).readPointer(),
            },
            "echOuterExtensions" : {
                "next" : ssl3_struct.add(pointerSize * 21 + 332).readPointer(),
                "prev" : ssl3_struct.add(pointerSize * 22 + 332).readPointer(),
            },
            "sendMessageSeq" : ssl3_struct.add(pointerSize * 23 + 332).readU32(),  //u16 but through alignment  U32
            "lastMessageFlight" : {
                "next" : ssl3_struct.add(pointerSize * 23 + 336).readPointer(),
                "prev" : ssl3_struct.add(pointerSize * 24 + 336).readPointer(),
            },
            "maxMessageSent" : ssl3_struct.add(pointerSize * 25 + 336).readU16(),  //u16
            "recvMessageSeq" : ssl3_struct.add(pointerSize * 25 + 338).readU16(),
            "recvdFragments" : { // sslBuffer
                "data" : ssl3_struct.add(pointerSize * 25 + 340).readPointer(), 
                "len" : ssl3_struct.add(pointerSize * 26 + 340).readU32(),
                "space" : ssl3_struct.add(pointerSize * 26 + 344).readU32(),
                "fixed" : ssl3_struct.add(pointerSize * 26 + 348).readU32(),
>>>>>>> 8cdc4f0b

            },
            "recvdHighWater" : ssl3_struct.add(pointerSize * 26 + 352).readU32(),
            "cookie" : {
                "type" : ssl3_struct.add(pointerSize * 26 + 356).readU64(),
                "data" : ssl3_struct.add(pointerSize * 27 + 356).readPointer(),
                "len"  : ssl3_struct.add(pointerSize * 28 + 356).readU32(),
            },
            "times_array" : ssl3_struct.add(pointerSize * 28 + 360).readU32(),      
            "rtTimer" : ssl3_struct.add(pointerSize * 28 + 432).readPointer(),
            "ackTimer" : ssl3_struct.add(pointerSize * 29 + 432).readPointer(),
            "hdTimer" : ssl3_struct.add(pointerSize * 30 + 432).readPointer(),
            "rtRetries"  : ssl3_struct.add(pointerSize * 31 + 432).readU32(),
            "srvVirtName" : {
                "type" : ssl3_struct.add(pointerSize * 31 + 436).readU64(),               
                "data" : ssl3_struct.add(pointerSize * 32 + 436).readPointer(),
                "len"  : ssl3_struct.add(pointerSize * 33 + 436).readU32(),                
            },
            "currentSecret" : ssl3_struct.add(pointerSize * 33 + 440).readPointer(),  
            "resumptionMasterSecret" : ssl3_struct.add(pointerSize * 34 + 440).readPointer(),
            "dheSecret" : ssl3_struct.add(pointerSize * 35 + 440).readPointer(),
            "clientEarlyTrafficSecret" : ssl3_struct.add(pointerSize * 36 + 440).readPointer(),
            "clientHsTrafficSecret" : ssl3_struct.add(pointerSize * 37 + 440).readPointer(),
            "serverHsTrafficSecret" : ssl3_struct.add(pointerSize * 38 + 440).readPointer(),
            "clientTrafficSecret" : ssl3_struct.add(pointerSize * 39 + 440).readPointer(),
            "serverTrafficSecret" : ssl3_struct.add(pointerSize * 40 + 440).readPointer(),
            "earlyExporterSecret" : ssl3_struct.add(pointerSize * 41 + 440).readPointer(),
            "exporterSecret" : ssl3_struct.add(pointerSize * 42 + 440).readPointer() 

        } // end of hs struct

        /*
        typedef struct SSL3HandshakeStateStr {
    SSL3Random server_random;
    SSL3Random client_random;
    SSL3Random client_inner_random; 
    SSL3WaitState ws;                       --> enum type      

    
    SSL3HandshakeHashType hashType;         --> enum type      
    sslBuffer messages;                     --> struct of 20 bytes (1 ptr + 12 bytes;see lib/ssl/sslencode.h)
    sslBuffer echInnerMessages; 
    
    PK11Context *md5;
    PK11Context *sha;
    PK11Context *shaEchInner;
    PK11Context *shaPostHandshake;
    SSLSignatureScheme signatureScheme;     --> enum type( see lib/ssl/sslt.h)
    const ssl3KEADef *kea_def;
    ssl3CipherSuite cipher_suite;           --> typedef PRUint16 ssl3CipherSuite (see lib/ssl/ssl3prot.h)
    const ssl3CipherSuiteDef *suite_def;
    sslBuffer msg_body; 
                        
    unsigned int header_bytes;
    
    SSLHandshakeType msg_type;
    unsigned long msg_len;
    PRBool isResuming;  
    PRBool sendingSCSV; 

    
    PRBool receivedNewSessionTicket;
    NewSessionTicket newSessionTicket;      --> (see lib/ssl/ssl3prot.h)

    PRUint16 finishedBytes; 
    union {
        TLSFinished tFinished[2];           --> 12 bytes
        SSL3Finished sFinished[2];          --> 36 bytes
        PRUint8 data[72];
    } finishedMsgs;                         --> 72

    PRBool authCertificatePending;
    
    sslRestartTarget restartTarget;

    PRBool canFalseStart; 
    
    PRUint32 preliminaryInfo;

    
    PRCList remoteExtensions;  
    PRCList echOuterExtensions;

    
    PRUint16 sendMessageSeq;   
    PRCList lastMessageFlight; 
    PRUint16 maxMessageSent;   
    PRUint16 recvMessageSeq;   
    sslBuffer recvdFragments;  
    PRInt32 recvdHighWater;    
    SECItem cookie;            
    dtlsTimer timers[3];       24 * 3
    dtlsTimer *rtTimer;        
    dtlsTimer *ackTimer;       
    dtlsTimer *hdTimer;        
    PRUint32 rtRetries;        
    SECItem srvVirtName;       
                                    

    // This group of values is used for TLS 1.3 and above 
    PK11SymKey *currentSecret;            // The secret down the "left hand side"   --> ssl3_struct.add(704)
                                            //of the TLS 1.3 key schedule.          
    PK11SymKey *resumptionMasterSecret;   // The resumption_master_secret.          --> ssl3_struct.add(712)
    PK11SymKey *dheSecret;                // The (EC)DHE shared secret.             --> ssl3_struct.add(720)
    PK11SymKey *clientEarlyTrafficSecret; // The secret we use for 0-RTT.           --> ssl3_struct.add(728)
    PK11SymKey *clientHsTrafficSecret;    // The source keys for handshake          --> ssl3_struct.add(736)
    PK11SymKey *serverHsTrafficSecret;    // traffic keys.                          --> ssl3_struct.add(744)
    PK11SymKey *clientTrafficSecret;      // The source keys for application        --> ssl3_struct.add(752)
    PK11SymKey *serverTrafficSecret;      // traffic keys                           --> ssl3_struct.add(760)
    PK11SymKey *earlyExporterSecret;      // for 0-RTT exporters                    --> ssl3_struct.add(768)
    PK11SymKey *exporterSecret;           // for exporters                          --> ssl3_struct.add(776)
    ...


    typedef struct {
    const char *label; 8
    DTLSTimerCb cb; 8
    PRIntervalTime started; 4
    PRUint32 timeout; 4
} dtlsTimer;

        */
    }
    
}


// https://github.com/nss-dev/nss/blob/master/lib/ssl/sslspec.h#L140 
function parse_struct_sl3CipherSpecStr(cwSpec : NativePointer){
    /*
    truct ssl3CipherSpecStr {
        PRCList link;
        PRUint8 refCt;

        SSLSecretDirection direction;
        SSL3ProtocolVersion version;
        SSL3ProtocolVersion recordVersion;

        const ssl3BulkCipherDef *cipherDef;
        const ssl3MACDef *macDef;

        SSLCipher cipher;
        void *cipherContext;

        PK11SymKey *masterSecret;
        ...
    */
   return {
       "link" : cwSpec.add,
       "refCt" : cwSpec.add(pointerSize * 2),
       "direction" : cwSpec.add(pointerSize * 2 + 4),
       "version" : cwSpec.add(pointerSize * 2 + 8),
       "recordVersion" : cwSpec.add(pointerSize * 2 + 12),
       "cipherDef" : cwSpec.add(pointerSize * 2 + 16).readPointer(),
       "macDef" : cwSpec.add(pointerSize * 3 + 16).readPointer(),
       "cipher" : cwSpec.add(pointerSize * 4 + 16),
       "cipherContext" : cwSpec.add(pointerSize * 4 + 24).readPointer(),
       "master_secret" : cwSpec.add(pointerSize * 5 + 24).readPointer()
   }

}






/********* NSS Callbacks ************/

/*
This callback gets called whenever a SSL Handshake completed

typedef void (*SSLHandshakeCallback)(
        PRFileDesc *fd,
        void *client_data);
*/
var keylog_callback = new NativeCallback(function (sslSocketFD, client_data) {
    ssl_RecordKeyLog(sslSocketFD);
    return 0;
}, "void", ["pointer", "pointer"]);



/**   
 * SSL_SetSecretCallback installs a callback that TLS calls when it installs new
 * traffic secrets.
 * 
 * 
 *
 * SSLSecretCallback is called with the current epoch and the corresponding
 * secret; this matches the epoch used in DTLS 1.3, even if the socket is
 * operating in stream mode:
 *
 * - client_early_traffic_secret corresponds to epoch 1
 * - {client|server}_handshake_traffic_secret is epoch 2
 * - {client|server}_application_traffic_secret_{N} is epoch 3+N
 *
 * The callback is invoked separately for read secrets (client secrets on the
 * server; server secrets on the client), and write secrets.
 *
 * This callback is only called if (D)TLS 1.3 is negotiated.
 *
 * typedef void(PR_CALLBACK *SSLSecretCallback)(
 *   PRFileDesc *fd, PRUint16 epoch, SSLSecretDirection dir, PK11SymKey *secret,
 *   void *arg);
 * 
 *  More: https://github.com/nss-dev/nss/blob/master/lib/ssl/sslexp.h#L614                           
 * 
 */
 var secret_callback = new NativeCallback(function (sslSocketFD : NativePointer, epoch : number, dir  : number,secret : NativePointer, arg_ptr : NativePointer) {
    parse_epoch_value_from_SSL_SetSecretCallback(sslSocketFD,epoch);
    
    return;
}, "void", ["pointer", "uint16", "uint16","pointer","pointer"]);






/********* NSS helper functions  ********/

    /**
* Returns a dictionary of a sockfd's "src_addr", "src_port", "dst_addr", and
* "dst_port".
* @param {pointer} sockfd The file descriptor of the socket to inspect as PRFileDesc.
* @param {boolean} isRead If true, the context is an SSL_read call. If
*     false, the context is an SSL_write call.
* @param {{ [key: string]: NativePointer}} methodAddresses Dictionary containing (at least) addresses for getpeername, getsockname, ntohs and ntohl
* @return {{ [key: string]: string | number }} Dictionary of sockfd's "src_addr", "src_port", "dst_addr",
*     and "dst_port".
*/
    function getPortsAndAddressesFromNSS(sockfd: NativePointer, isRead: boolean, methodAddresses: { [key: string]: NativePointer }): { [key: string]: string | number } {
        var getpeername = new NativeFunction(methodAddresses["PR_GetPeerName"], "int", ["pointer", "pointer"])
        var getsockname = new NativeFunction(methodAddresses["PR_GetSockName"], "int", ["pointer", "pointer"])
        var ntohs = new NativeFunction(methodAddresses["ntohs"], "uint16", ["uint16"])
        var ntohl = new NativeFunction(methodAddresses["ntohl"], "uint32", ["uint32"])

        var message: { [key: string]: string | number } = {}
       

        //var prNetAddr = Memory.alloc(Process.pointerSize)
        var addrlen = Memory.alloc(4)
        var addr = Memory.alloc(128)
        var src_dst = ["src", "dst"]
        for (var i = 0; i < src_dst.length; i++) {
            addrlen.writeU32(128)
            if ((src_dst[i] == "src") !== isRead) {
                getsockname(sockfd, addr)
            }
            else {
                getpeername(sockfd, addr)
            }

            if (addr.readU16() == AF_INET) {
                message[src_dst[i] + "_port"] = ntohs(addr.add(2).readU16()) as number
                message[src_dst[i] + "_addr"] = ntohl(addr.add(4).readU32()) as number
                message["ss_family"] = "AF_INET"
            } else if (addr.readU16() == AF_INET6) {
                message[src_dst[i] + "_port"] = ntohs(addr.add(2).readU16()) as number
                message[src_dst[i] + "_addr"] = ""
                var ipv6_addr = addr.add(8)
                for (var offset = 0; offset < 16; offset += 1) {
                    message[src_dst[i] + "_addr"] += ("0" + ipv6_addr.add(offset).readU8().toString(16).toUpperCase()).substr(-2)
                }
                if (message[src_dst[i] + "_addr"].toString().indexOf("00000000000000000000FFFF") === 0) {
                    message[src_dst[i] + "_addr"] = ntohl(ipv6_addr.add(12).readU32()) as number
                    message["ss_family"] = "AF_INET"
                }
                else {
                    message["ss_family"] = "AF_INET6"
                }
            } else {
                devlog("[-] PIPE descriptor error")
                //FIXME: Sometimes addr.readU16() will be 0 when a PIPE Read oder Write gets interpcepted, thus this error will be thrown.
                throw "Only supporting IPv4/6"
            }

        }
        return message
    }






/**
 * This functions tests if a given address is a readable pointer
 * 
 * @param {*} ptr_addr is a pointer to the memory location where we want to check if there is already an address
 * @returns 1 to indicate that there is a ptr at 
 */
 function is_ptr_at_mem_location(ptr_addr : NativePointer){
    try {
        // an exception is thrown if there isn't a readable address
        ptr_addr.readPointer();
        return 1;
    } catch (error) {
        return -1;   
    }
}

/**
 * 
 * typedef struct PRFileDesc {
 *       const struct PRIOMethods *methods;
 *       PRFilePrivate *secret;
 *       PRFileDesc *lower;
 *       PRFileDesc *higher;
 *       void (*dtor) (PRFileDesc *);
 *       PRDescIdentity identity;
 *  } PRFileDesc;
 * 
 * @param {*} pRFileDesc 
 * @param {*} layer_name 
 * @returns 
 */
function NSS_FindIdentityForName(pRFileDesc : NativePointer,layer_name : string) : NativePointer{
    var lower_ptr = pRFileDesc.add(pointerSize * 2).readPointer();
    var higher_ptr = pRFileDesc.add(pointerSize * 3).readPointer();
    var identity = pRFileDesc.add(pointerSize * 5).readPointer();

    if ( !identity.isNull() ) {
      var nameptr = (<NativePointer> PR_GetNameForIdentity(identity)).readCString();
      if ( nameptr == layer_name ) {
        return pRFileDesc;
      }
    }

    if ( !lower_ptr.isNull() ) {
        return NSS_FindIdentityForName(lower_ptr, layer_name);
    }

    if ( !higher_ptr.isNull() ) {
        devlog('Have upper')
    }


    // when we reach this we have some sort of error 
    devlog("[-] error while getting SSL layer");
    return NULL;

}



function getSessionIdString(session_id_ptr : NativePointer, len : number) : string{
        var session_id = "";


        for (var i = 0; i < len; i++) {
            // Read a byte, convert it to a hex string (0xAB ==> "AB"), and append
            // it to session_id.

            session_id +=
                ("0" + session_id_ptr.add(i).readU8().toString(16).toUpperCase()).substr(-2)
        }

        return session_id
}

function getSSL_Layer(pRFileDesc : NativePointer) {
        
        var ssl_layer_id = 3 // SSL has the Layer ID 3 normally.
        var getIdentitiesLayer = new NativeFunction(Module.getExportByName('libnspr4.so', 'PR_GetIdentitiesLayer'), "pointer", ["pointer","int"])

        var ssl_layer = getIdentitiesLayer(pRFileDesc, ssl_layer_id);
        if(ptr(ssl_layer.toString()).isNull()){
            devlog("PR_BAD_DESCRIPTOR_ERROR: "+ssl_layer);

            return -1;
        }
        return ssl_layer;


    }





/**
 * 
 * @param {*} readAddr is the address where we start reading the bytes
 * @param {*} len is the length of bytes we want to convert to a hex string
 * @returns a hex string with the length of len
 */
 function getHexString(readAddr : NativePointer, len : number){
    var secret_str = "";

    for (var i = 0; i < len; i++) {
        // Read a byte, convert it to a hex string (0xab ==> "ab"), and append
        // it to secret_str.

        secret_str +=
            ("0" + readAddr.add(i).readU8().toString(16).toLowerCase()).substr(-2)
    }

    return secret_str;
}








          /**
       * Get the session_id of SSL object and return it as a hex string.
       * @param {!NativePointer} ssl A pointer to an SSL object.
       * @return {dict} A string representing the session_id of the SSL object's
       *     SSL_SESSION. For example,
       *     "59FD71B7B90202F359D89E66AE4E61247954E28431F6C6AC46625D472FF76336".
<<<<<<< HEAD
=======
       *
       * On NSS the return type of SSL_GetSessionID is a SECItem:
            typedef enum {
       * siBuffer = 0,
       * siClearDataBuffer = 1,
       * siCipherDataBuffer = 2,
       * siDERCertBuffer = 3,
       * siEncodedCertBuffer = 4,
       * siDERNameBuffer = 5,
       * siEncodedNameBuffer = 6,
       * siAsciiNameString = 7,
       * siAsciiString = 8,
       * siDEROID = 9,
       * siUnsignedInteger = 10,
       * siUTCTime = 11,
       * siGeneralizedTime = 12,
       * siVisibleString = 13,
       * siUTF8String = 14,
       * siBMPString = 15
       * } SECItemType;
       * 
       * typedef struct SECItemStr SECItem;
       * 
       * struct SECItemStr {
       * SECItemType type;
       * unsigned char *data;
       * unsigned int len;
       * }; --> size = 20
       * 
       *
>>>>>>> 8cdc4f0b
       */


  function getSslSessionIdFromFD(pRFileDesc : NativePointer) : string{
    var dummySSL_SessionID = "3E8ABF58649A1A1C58824D704173BA9AAFA2DA33B45FFEA341D218B29BBACF8F";
    var fdType = getDescType(pRFileDesc)
    //log("pRFileDescType: "+ fdType)
    /*if(fdType == 4){ // LAYERED 
        pRFileDesc = ptr(getSSL_Layer(pRFileDesc).toString())
        if(pRFileDesc.toString() == "-1"){
            log("error")

        }
<<<<<<< HEAD
        var session_id = ""
        var session_id_ptr = sslSessionIdSECItem.add(8).readPointer()
        var len_tmp = sslSessionIdSECItem.add(16).readU32()
        var len = (len_tmp > 32) ? 32 : len_tmp;
        var session_id = ""
        
        for (var i = 8; i < len; i++) {
            // Read a byte, convert it to a hex string (0xAB ==> "AB"), and append
            // it to session_id.
=======
    }*/
    var layer = NSS_FindIdentityForName(pRFileDesc, 'SSL');
    if ( !layer) {
        return dummySSL_SessionID;
    }

    var sslSessionIdSECItem = ptr(SSL_SESSION_get_id(layer).toString())
    

    if(sslSessionIdSECItem == null || sslSessionIdSECItem.isNull()){
        devlog("---- getSslSessionIdFromFD -----")
        devlog("ERROR")
        devlog("pRFileDescType: "+getDescType(pRFileDesc))
        if(fdType == 2){
            var c = Memory.dup(pRFileDesc, 32)
            //log(hexdump(c))
            var getLayersIdentity = new NativeFunction(Module.getExportByName('libnspr4.so', 'PR_GetLayersIdentity'), "uint32", ["pointer"])
            var getNameOfIdentityLayer = new NativeFunction(Module.getExportByName('libnspr4.so', 'PR_GetNameForIdentity'), "pointer", ["uint32"])
            var layerID = getLayersIdentity(pRFileDesc);
            devlog("LayerID: "+layerID);
            var nameIDentity = getNameOfIdentityLayer(layerID)
            devlog("name address: "+nameIDentity)
            devlog("name: "+ptr(nameIDentity.toString()).readCString())


            var sslSessionIdSECItem2 = ptr(getSSL_Layer(pRFileDesc).toString())
            devlog("sslSessionIdSECItem2 ="+sslSessionIdSECItem2)

            if(sslSessionIdSECItem2.toString().startsWith("0x7f")){
                 var aa = Memory.dup(sslSessionIdSECItem2, 32)
                 //log(hexdump(aa))

                 var sslSessionIdSECItem3 = ptr(SSL_SESSION_get_id(sslSessionIdSECItem2).toString())
                 devlog("sslSessionIdSECItem3 ="+sslSessionIdSECItem3)
            }

            
            var sslSessionIdSECItem4 = ptr(SSL_SESSION_get_id(pRFileDesc).toString())
            devlog("sslSessionIdSECItem4 ="+sslSessionIdSECItem4)

            devlog("Using Dummy Session ID")
            devlog("")
        }else if(fdType == 4){
            pRFileDesc = ptr(getSSL_Layer(pRFileDesc).toString())
            var sslSessionIdSECItem = ptr(SSL_SESSION_get_id(pRFileDesc).toString());

            devlog("new sessionid_ITEM: "+sslSessionIdSECItem)
        }else{
            devlog("---- SSL Session Analysis ------------");
            var c = Memory.dup(sslSessionIdSECItem, 32);
            devlog(hexdump(c));
>>>>>>> 8cdc4f0b

        }
        
        devlog("---- getSslSessionIdFromFD finished -----");
        devlog("");
        return dummySSL_SessionID;
        
    }
    
    var len = sslSessionIdSECItem.add(pointerSize * 2).readU32();

    var session_id_ptr = sslSessionIdSECItem.add(pointerSize).readPointer() 

    var session_id = getSessionIdString(session_id_ptr,len)

      return session_id
}



function get_SSL_FD(pRFileDesc : NativePointer) : NativePointer{
    var ssl_layer = NSS_FindIdentityForName(pRFileDesc, 'SSL');
    if ( !ssl_layer) {
        devlog("error: couldn't get SSL Layer from pRFileDesc");
        return NULL;
    }

    var sslSocketFD = get_SSL_Socket(ssl_layer);
    if(!sslSocketFD){
        devlog("error: couldn't get sslSocketFD");
        return NULL;
    }

    return sslSocketFD;
}



/**
 * 
 * 
 * 
 * 
 * 
 * 
 * /* This function tries to find the SSL layer in the stack.
* It searches for the first SSL layer at or below the argument fd,
* and failing that, it searches for the nearest SSL layer above the
* argument fd.  It returns the private sslSocket from the found layer.
*
sslSocket *
ssl_FindSocket(PRFileDesc *fd)
{
PRFileDesc *layer;
sslSocket *ss;

PORT_Assert(fd != NULL);
PORT_Assert(ssl_layer_id != 0);

layer = PR_GetIdentitiesLayer(fd, ssl_layer_id);
if (layer == NULL) {
    PORT_SetError(PR_BAD_DESCRIPTOR_ERROR);
    return NULL;
}

ss = (sslSocket *)layer->secret;
/* Set ss->fd lazily. We can't rely on the value of ss->fd set by
 * ssl_PushIOLayer because another PR_PushIOLayer call will switch the
 * contents of the PRFileDesc pointed by ss->fd and the new layer.
 * See bug 807250.
 *
ss->fd = layer;
return ss;
}

 * 
 * 
 */


function get_SSL_Socket(ssl_layer : NativePointer) : NativePointer{
    var sslSocket = ssl_layer.add(pointerSize * 1).readPointer();
    return sslSocket;
}



/******** NSS Encryption Keys *******/



/**
 * 
 * ss->ssl3.cwSpec->masterSecret
 * 
 * @param {*} ssl3  the parsed ssl3 struct
 * @returns the client_random as hex string (lower case) 
 */
 function getMasterSecret(ssl3 : sslSocketStr){
    var cwSpec = ssl3.cwSpec;
    var masterSecret_Ptr = parse_struct_sl3CipherSpecStr(cwSpec).master_secret;

    var master_secret = get_Secret_As_HexString(masterSecret_Ptr);

    return master_secret;
    
}




/** 
 * ss->ssl3.hs.client_random
 * 
 * @param {*} ssl3 is a ptr to current parsed ssl3 struct
 * @returns the client_random as hex string (lower case)
 */

     function getClientRandom(ssl3 : sslSocketStr) : string {
        var client_random = getHexString(ssl3.hs.client_random,SSL3_RANDOM_LENGTH);

    return client_random;

    }


/**

 
typedef struct sslSocketStr sslSocket;
 * 

    SSL Socket struct (https://github.com/nss-dev/nss/blob/master/lib/ssl/sslimpl.h#L971)
struct sslSocketStr {
PRFileDesc *fd;                                                                     +8

/* Pointer to operations vector for this socket *
const sslSocketOps *ops;                                                            +8

/* SSL socket options *
sslOptions opt;                                                                     sizeOf(sslOptions) --> 40
/* Enabled version range *
SSLVersionRange vrange;                                                             + 4

/* A function that returns the current time. *
SSLTimeFunc now;                                                                    +8
void *nowArg;                                                                       +8

/* State flags *
unsigned long clientAuthRequested;                                                  +8
unsigned long delayDisabled;     /* Nagle delay disabled *                          +8
unsigned long firstHsDone;       /* first handshake is complete. *                  +8
unsigned long enoughFirstHsDone; /* enough of the first handshake is                +8
                                  * done for callbacks to be able to
                                  * retrieve channel security
                                  * parameters from the SSL socket. *
unsigned long handshakeBegun;                                                       +8
unsigned long lastWriteBlocked;                                                     +8
unsigned long recvdCloseNotify; /* received SSL EOF. *                              +8
unsigned long TCPconnected;                                                         +8
unsigned long appDataBuffered;                                                      +8
unsigned long peerRequestedProtection; /* from old renegotiation *                  +8

/* version of the protocol to use *
SSL3ProtocolVersion version;                                                        +4
SSL3ProtocolVersion clientHelloVersion; /* version sent in client hello. *          --> at offset 160
 */


function get_SSL_Version(pRFileDesc : NativePointer) : number{
    var ssl_version_internal_Code = -1;
    
    var sslSocket = get_SSL_FD(pRFileDesc);
    if(sslSocket.isNull()){
        return -1;
    }


    var sslVersion_pointerSize = 160;

    ssl_version_internal_Code = sslSocket.add( (sslVersion_pointerSize) ).readU16();


    return ssl_version_internal_Code;

}




function get_Secret_As_HexString(secret_key_Ptr : NativePointer) : string{


    var rv = PK11_ExtractKeyValue(secret_key_Ptr);
        if(rv != SECStatus.SECSuccess){
            //log("[**] ERROR access the secret key");
            return "";
        }
    var keyData = PK11_GetKeyData(secret_key_Ptr);  // return value is a SECItem

    var keyData_SECITem = parse_struct_SECItem(keyData as NativePointer);
    
    var secret_as_hexString = getHexString(keyData_SECITem.data,keyData_SECITem.len);

    return secret_as_hexString;
}


/**
 * 
 * @param {*} ssl_version_internal_Code 
 * @returns 
 * 
 *      https://github.com/nss-dev/nss/blob/c989bde00fe64c1b37df13c773adf3e91cc258c7/lib/ssl/sslproto.h#L16
 *      #define SSL_LIBRARY_VERSION_TLS_1_2             0x0303
 *      #define SSL_LIBRARY_VERSION_TLS_1_3             0x0304
 *
 *      0x0303 -->  771
 *      0x0304 -->  772
 * 
 */

function is_TLS_1_3(ssl_version_internal_Code : number){
    if(ssl_version_internal_Code > 771){
        return true;
    }else{
        return false;
    }
}

//see nss/lib/ssl/sslinfo.c for details */

function get_Keylog_Dump(type : string, client_random : string, key : string){
    return type + " " + client_random + " " + key;
}

/**
 * 
 * @param {*} pRFileDesc 
 * @param {*} dumping_handshake_secrets  a zero indicates an false and that the handshake just completed. A 1 indicates a true so that we are during the handshake itself
 * @returns 
 */

function getTLS_Keys(pRFileDesc : NativePointer, dumping_handshake_secrets : number) {
    var message: { [key: string]: string | number } = {}
    message["contentType"] = "keylog";
    devlog("[*] trying to log some keying materials ...");

    
    var sslSocketFD = get_SSL_FD(pRFileDesc);
    if(sslSocketFD.isNull()){
        return;
    }
    
    

    var sslSocketStr = parse_struct_sslSocketStr(sslSocketFD);
    var ssl3_struct = sslSocketStr.ssl3;
    var ssl3 = parse_struct_ssl3Str(ssl3_struct);


    // the client_random is used to identify the diffrent SSL streams with their corresponding secrets
    var client_random = getClientRandom(ssl3);

    if(doTLS13_RTT0 == 1){
        //var early_exporter_secret = get_Secret_As_HexString(ssl3_struct.add(768).readPointer()); //EARLY_EXPORTER_SECRET
        var early_exporter_secret = get_Secret_As_HexString(ssl3.hs.earlyExporterSecret); //EARLY_EXPORTER_SECRET
        devlog(get_Keylog_Dump("EARLY_EXPORTER_SECRET",client_random,early_exporter_secret));
        message["keylog"] = get_Keylog_Dump("EARLY_EXPORTER_SECRET",client_random,early_exporter_secret);
        send(message);
        doTLS13_RTT0 = -1;
    }
    
    if(dumping_handshake_secrets == 1){
        devlog("[*] exporting TLS 1.3 handshake keying material");
        /*
         * Those keys are computed in the beginning of a handshake
         */
        //var client_handshake_traffic_secret = get_Secret_As_HexString(ssl3_struct.add(736).readPointer()); //CLIENT_HANDSHAKE_TRAFFIC_SECRET
        var client_handshake_traffic_secret = get_Secret_As_HexString(ssl3.hs.clientHsTrafficSecret); //CLIENT_HANDSHAKE_TRAFFIC_SECRET
        
        //parse_struct_ssl3Str(ssl3_struct)
        devlog(get_Keylog_Dump("CLIENT_HANDSHAKE_TRAFFIC_SECRET",client_random,client_handshake_traffic_secret));
        message["keylog"] = get_Keylog_Dump("CLIENT_HANDSHAKE_TRAFFIC_SECRET",client_random,client_handshake_traffic_secret);
        send(message);

        //var server_handshake_traffic_secret = get_Secret_As_HexString(ssl3_struct.add(744).readPointer()); //SERVER_HANDSHAKE_TRAFFIC_SECRET
        var server_handshake_traffic_secret = get_Secret_As_HexString(ssl3.hs.serverHsTrafficSecret); //SERVER_HANDSHAKE_TRAFFIC_SECRET
        devlog(get_Keylog_Dump("SERVER_HANDSHAKE_TRAFFIC_SECRET",client_random,server_handshake_traffic_secret));

        
        message["keylog"] = get_Keylog_Dump("SERVER_HANDSHAKE_TRAFFIC_SECRET",client_random,server_handshake_traffic_secret);
        send(message);

        return;
    }else if(dumping_handshake_secrets == 2){
        devlog("[*] exporting TLS 1.3 RTT0 handshake keying material");
        
        var client_early_traffic_secret = get_Secret_As_HexString(ssl3.hs.clientEarlyTrafficSecret); //CLIENT_EARLY_TRAFFIC_SECRET
        devlog(get_Keylog_Dump("CLIENT_EARLY_TRAFFIC_SECRET",client_random,client_early_traffic_secret));
        message["keylog"] = get_Keylog_Dump("CLIENT_EARLY_TRAFFIC_SECRET",client_random,client_early_traffic_secret);
        send(message);
        doTLS13_RTT0 = 1; // there is no callback for the EARLY_EXPORTER_SECRET
        return;
    }
    

    var ssl_version_internal_Code = get_SSL_Version(pRFileDesc);



    if(is_TLS_1_3(ssl_version_internal_Code)){
        devlog("[*] exporting TLS 1.3 keying material");
        
        var client_traffic_secret = get_Secret_As_HexString(ssl3.hs.clientTrafficSecret); //CLIENT_TRAFFIC_SECRET_0
        devlog(get_Keylog_Dump("CLIENT_TRAFFIC_SECRET_0",client_random,client_traffic_secret));
        message["keylog"] = get_Keylog_Dump("CLIENT_TRAFFIC_SECRET_0",client_random,client_traffic_secret);
        send(message);


        var server_traffic_secret = get_Secret_As_HexString(ssl3.hs.serverTrafficSecret); //SERVER_TRAFFIC_SECRET_0
        devlog(get_Keylog_Dump("SERVER_TRAFFIC_SECRET_0",client_random,server_traffic_secret));
        message["keylog"] = get_Keylog_Dump("SERVER_TRAFFIC_SECRET_0",client_random,server_traffic_secret);
        send(message);

        var exporter_secret = get_Secret_As_HexString(ssl3.hs.exporterSecret); //EXPORTER_SECRET 
        devlog(get_Keylog_Dump("EXPORTER_SECRET",client_random,exporter_secret));
        message["keylog"] = get_Keylog_Dump("EXPORTER_SECRET",client_random,exporter_secret);
        send(message);

       
    }else{
        devlog("[*] exporting TLS 1.2 keying material");
       
        var master_secret = getMasterSecret(ssl3);
        devlog(get_Keylog_Dump("CLIENT_RANDOM",client_random,master_secret));
        message["keylog"] = get_Keylog_Dump("CLIENT_RANDOM",client_random,master_secret);
        send(message);     

    }


    doTLS13_RTT0 = -1;
    return;
}
    
    


function ssl_RecordKeyLog(sslSocketFD : NativePointer){
    getTLS_Keys(sslSocketFD,0);

}







/***** Intecepting the read and write operations to the socket *****/






    Interceptor.attach(addresses["PR_Read"],
        {
            onEnter: function (args: any) {
                this.fd = ptr(args[0])
                this.buf = ptr(args[1])
            },
            onLeave: function (retval: any) {
                if (retval.toInt32() <= 0 || getDescType(this.fd) == PRDescType.PR_DESC_FILE) {
                        return
                }                    
                
<<<<<<< HEAD
                var addr = Memory.alloc(128);
               

                if (addr.readU16() == 2 || addr.readU16() == 10 || addr.readU16() == 100) {
                    var message = getPortsAndAddressesFromNSS(this.fd as NativePointer, true, addresses)
                    
                    message["ssl_session_id"] = getSslSessionId(this.fd)
=======
                var addr = Memory.alloc(8);
                var res = getpeername(this.fd, addr); 
                // peername return -1 this is due to the fact that a PIPE descriptor is used to read from the SSL socket


                if (addr.readU16() == 2 || addr.readU16() == 10 || addr.readU16() == 100) {
                    var message = getPortsAndAddressesFromNSS(this.fd as NativePointer, true, addresses)
                    devlog("Session ID: " + getSslSessionIdFromFD(this.fd))
                    message["ssl_session_id"] = getSslSessionIdFromFD(this.fd)
>>>>>>> 8cdc4f0b
                    message["function"] = "NSS_read"
                    this.message = message

                    this.message["contentType"] = "datalog"
                    var data = this.buf.readByteArray((new Uint32Array([retval]))[0])
<<<<<<< HEAD
                    send(this.message, data)
=======
>>>>>>> 8cdc4f0b
                }else{
                    var temp = this.buf.readByteArray((new Uint32Array([retval]))[0])
                    devlog(JSON.stringify(temp))
                }
                
            }
        })
    Interceptor.attach(addresses["PR_Write"],
        {
            onEnter: function (args: any) {
                this.fd = ptr(args[0]);
                this.buf = args[1]
                this.len = args[2]
            },
            onLeave: function (retval: any) {
                if (retval.toInt32() <= 0 || getDescType(this.fd) == PRDescType.PR_DESC_FILE) {
                    return
                }                    
            
                var addr = Memory.alloc(8); 

                getsockname(this.fd , addr);
                
                if (addr.readU16() == 2 || addr.readU16() == 10 || addr.readU16() == 100) {
                    var message = getPortsAndAddressesFromNSS(this.fd as NativePointer, false, addresses)
                    message["ssl_session_id"] = getSslSessionIdFromFD(this.fd)
                    message["function"] = "NSS_write"
                    message["contentType"] = "datalog"
                    send(message, this.buf.readByteArray((parseInt(this.len))))
                }
                
            }
        })
<<<<<<< HEAD
    
 
    Interceptor.attach(addresses["SSL_ImportFD"],
        {
            onEnter: function (args: any) {
                //TODO: Keylogfile path must be set according to -k parameter
                var keylog = Memory.allocUtf8String("SSLKEYLOGFILE=keylogfile")
                SET_NSS_ENV(keylog)
=======


    /***** install callbacks for key logging ******/ 


    /**
 * 
 * This callback gets only called in TLS 1.3 and newer versions
 * 
 * @param {*} pRFileDesc 
 * @param {*} secret_label 
 * @param {*} secret 
 * @returns 
 *
function tls13_RecordKeyLog(pRFileDesc, secret_label, secret){

    var sslSocketFD = get_SSL_FD(pRFileDesc);
    if(sslSocketFD == -1){
        return;
    }

    var sslSocketStr = parse_struct_sslSocketStr(sslSocketFD);

    var ssl3_struct = sslSocketStr.ssl3;
    var ssl3 = parse_struct_ssl3Str(ssl3_struct); 
    

    var secret_as_hexString = get_Secret_As_HexString(secret);
    

    log(get_Keylog_Dump(secret_label,getClientRandom(ssl3),secret_as_hexString));


    return 0;
}

// our old way to get the diffrent secrets from TLS 1.3 and above
*/


function parse_epoch_value_from_SSL_SetSecretCallback(sslSocketFD : NativePointer,epoch : number){
    if(epoch == 1) { // client_early_traffic_secret
        getTLS_Keys(sslSocketFD,2);
    }else if(epoch == 2){ // client|server}_handshake_traffic_secret
        getTLS_Keys(sslSocketFD,1);
        
        
        /* our old way to get the diffrent secrets from TLS 1.3 and above

        per default we assume we are intercepting a TLS client therefore 
        dir == 1 --> SERVER_HANDSHAKE_TRAFFIC_SECRET
        dir == 2 --> CLIENT_HANDSHAKE_TRAFFIC_SECRET
        typedef enum {
            ssl_secret_read = 1,
            ssl_secret_write = 2,
        } SSLSecretDirection;
        
        if(dir == 1){
            tls13_RecordKeyLog(sslSocketFD,"SERVER_HANDSHAKE_TRAFFIC_SECRET",secret);
        }else{
            tls13_RecordKeyLog(sslSocketFD,"CLIENT_HANDSHAKE_TRAFFIC_SECRET",secret);
        }*/
    }else if(epoch >= 3){ // {client|server}_application_traffic_secret_{N}
        return;
        // we intercept this through the handshake_callback
    }else{
        devlog("[-] secret_callback invocation: UNKNOWN");
    }

}




    function insert_hook_into_secretCallback(addr_of_installed_secretCallback : NativePointer){
        Interceptor.attach(addr_of_installed_secretCallback,
        {
            onEnter(args : any) {
                this.sslSocketFD = args[0];
                this.epoch = args[1];
                parse_epoch_value_from_SSL_SetSecretCallback(this.sslSocketFD,this.epoch);
            },
            onLeave(retval : any) { 
>>>>>>> 8cdc4f0b
            }
    
        });
    
    }
    
    
    
    /**
     * Registers a secret_callback through inserting the address to our TLS 1.3 callback function at the apprioate offset of the  SSL Socket struct
     * This is neccassy because the computed handshake secrets are already freed after the handshake is completed.
     * 
     * 
     * @param {*} pRFileDesc a file descriptor (NSS PRFileDesc) to a SSL socket
     * @returns 
     */
    function register_secret_callback(pRFileDesc : NativePointer){
    var sslSocketFD = get_SSL_FD(pRFileDesc);
    if(sslSocketFD.isNull()){
        devlog("[-] error while installing secret callback: unable get SSL socket descriptor");
        return;
    }
    var sslSocketStr = parse_struct_sslSocketStr(sslSocketFD);
    
    if(is_ptr_at_mem_location(sslSocketStr.secretCallback.readPointer()) == 1){
        insert_hook_into_secretCallback(sslSocketStr.secretCallback.readPointer());
    }else{
        sslSocketStr.secretCallback.writePointer(secret_callback);
    }
    
    
    devlog("[**] secret callback ("+secret_callback+") installed to address: " + sslSocketStr.secretCallback);
    
    
    }

       
        Interceptor.attach(addresses["SSL_ImportFD"],
        {
            onEnter(args: any) {
                this.fd = args[1];
            },
            onLeave(retval : any) { 
                
                if(retval.isNull()){
                    devlog("[-] SSL_ImportFD error: unknow null")
                    return
                }


                var retValue = get_SSL_Callback(retval,keylog_callback,NULL);
                register_secret_callback(retval);

            
                // typedef enum { PR_FAILURE = -1, PR_SUCCESS = 0 } PRStatus;
                if(retValue < 0){
                    devlog("Callback Error")
                    var getErrorText = new NativeFunction(Module.getExportByName('libnspr4.so', 'PR_GetErrorText'), "int", ["pointer"])
                    var outbuffer = Memory.alloc(200); // max out size
                    getErrorText(outbuffer)
                    devlog("Error msg: "+ outbuffer)
                }else{
                    devlog("[*] keylog callback successfull installed")
                }

            }

        });





        /*
            SECStatus SSL_HandshakeCallback(
                PRFileDesc *fd,
                SSLHandshakeCallback cb,
                void *client_data
            );
         */
        Interceptor.attach(addresses["SSL_HandshakeCallback"],
        {
            onEnter(args : any) {

                this.originalCallback = args[1];

                Interceptor.attach(ptr(this.originalCallback),
                {
                    onEnter(args : any) {
                        var sslSocketFD = args[0];
                        devlog("[*] keylog callback successfull installed via applications callback function");
                        ssl_RecordKeyLog(sslSocketFD);
                    },
                    onLeave(retval : any) { 
                    }
                });
                
            },
            onLeave(retval : any) { 
            }

        });

}<|MERGE_RESOLUTION|>--- conflicted
+++ resolved
@@ -12,10 +12,6 @@
  * 
  */
 
-<<<<<<< HEAD
-
-=======
->>>>>>> 8cdc4f0b
 
 // Globals
 var doTLS13_RTT0 = -1;
@@ -31,6 +27,11 @@
   } = NativePointer.prototype;
 
 
+// Exported for use in openssl_boringssl.ts
+export function getSSLLibrary(){
+    var moduleNames = getModuleNames();
+    //TODO: CONTINUE
+}
 
 export function execute(moduleName:string) {
 
@@ -51,11 +52,6 @@
 
     var addresses: { [key: string]: NativePointer } = readAddresses(library_method_mapping)
 
-<<<<<<< HEAD
-    const SET_NSS_ENV = new NativeFunction(addresses["PR_SetEnv"], "pointer", ["pointer"])
-    
-    const getsockname = new NativeFunction(addresses["PR_GetSockName"], "int", ["pointer", "pointer"]);
-=======
     const SSL_get_fd = new NativeFunction(addresses["PR_FileDesc2NativeHandle"], "int", ["pointer"])
     const SSL_SESSION_get_id = new NativeFunction(addresses["SSL_GetSessionID"], "pointer", ["pointer"])
     
@@ -373,7 +369,6 @@
                 "len" : ssl3_struct.add(pointerSize * 26 + 340).readU32(),
                 "space" : ssl3_struct.add(pointerSize * 26 + 344).readU32(),
                 "fixed" : ssl3_struct.add(pointerSize * 26 + 348).readU32(),
->>>>>>> 8cdc4f0b
 
             },
             "recvdHighWater" : ssl3_struct.add(pointerSize * 26 + 352).readU32(),
@@ -605,6 +600,44 @@
 * @param {{ [key: string]: NativePointer}} methodAddresses Dictionary containing (at least) addresses for getpeername, getsockname, ntohs and ntohl
 * @return {{ [key: string]: string | number }} Dictionary of sockfd's "src_addr", "src_port", "dst_addr",
 *     and "dst_port".
+
+  PRStatus PR_GetPeerName(
+PRFileDesc *fd, 
+PRNetAddr *addr);
+
+PRStatus PR_GetSockName(
+PRFileDesc *fd, 
+PRNetAddr *addr);
+
+PRStatus PR_NetAddrToString(
+const PRNetAddr *addr, 
+char *string, 
+PRUint32 size);
+
+
+union PRNetAddr {
+struct {
+   PRUint16 family;
+   char data[14];
+} raw;
+struct {
+   PRUint16 family;
+   PRUint16 port;
+   PRUint32 ip;
+   char pad[8];
+} inet;
+#if defined(_PR_INET6)
+struct {
+   PRUint16 family;
+   PRUint16 port;
+   PRUint32 flowinfo;
+   PRIPv6Addr ip;
+} ipv6;
+#endif // defined(_PR_INET6) 
+};
+
+typedef union PRNetAddr PRNetAddr;
+
 */
     function getPortsAndAddressesFromNSS(sockfd: NativePointer, isRead: boolean, methodAddresses: { [key: string]: NativePointer }): { [key: string]: string | number } {
         var getpeername = new NativeFunction(methodAddresses["PR_GetPeerName"], "int", ["pointer", "pointer"])
@@ -613,7 +646,8 @@
         var ntohl = new NativeFunction(methodAddresses["ntohl"], "uint32", ["uint32"])
 
         var message: { [key: string]: string | number } = {}
-       
+        var addrType = Memory.alloc(2) // PRUint16 is a 2 byte (16 bit) value on all plattforms
+
 
         //var prNetAddr = Memory.alloc(Process.pointerSize)
         var addrlen = Memory.alloc(4)
@@ -789,8 +823,6 @@
        * @return {dict} A string representing the session_id of the SSL object's
        *     SSL_SESSION. For example,
        *     "59FD71B7B90202F359D89E66AE4E61247954E28431F6C6AC46625D472FF76336".
-<<<<<<< HEAD
-=======
        *
        * On NSS the return type of SSL_GetSessionID is a SECItem:
             typedef enum {
@@ -821,7 +853,6 @@
        * }; --> size = 20
        * 
        *
->>>>>>> 8cdc4f0b
        */
 
 
@@ -835,17 +866,6 @@
             log("error")
 
         }
-<<<<<<< HEAD
-        var session_id = ""
-        var session_id_ptr = sslSessionIdSECItem.add(8).readPointer()
-        var len_tmp = sslSessionIdSECItem.add(16).readU32()
-        var len = (len_tmp > 32) ? 32 : len_tmp;
-        var session_id = ""
-        
-        for (var i = 8; i < len; i++) {
-            // Read a byte, convert it to a hex string (0xAB ==> "AB"), and append
-            // it to session_id.
-=======
     }*/
     var layer = NSS_FindIdentityForName(pRFileDesc, 'SSL');
     if ( !layer) {
@@ -897,7 +917,6 @@
             devlog("---- SSL Session Analysis ------------");
             var c = Memory.dup(sslSessionIdSECItem, 32);
             devlog(hexdump(c));
->>>>>>> 8cdc4f0b
 
         }
         
@@ -1276,15 +1295,6 @@
                         return
                 }                    
                 
-<<<<<<< HEAD
-                var addr = Memory.alloc(128);
-               
-
-                if (addr.readU16() == 2 || addr.readU16() == 10 || addr.readU16() == 100) {
-                    var message = getPortsAndAddressesFromNSS(this.fd as NativePointer, true, addresses)
-                    
-                    message["ssl_session_id"] = getSslSessionId(this.fd)
-=======
                 var addr = Memory.alloc(8);
                 var res = getpeername(this.fd, addr); 
                 // peername return -1 this is due to the fact that a PIPE descriptor is used to read from the SSL socket
@@ -1294,16 +1304,11 @@
                     var message = getPortsAndAddressesFromNSS(this.fd as NativePointer, true, addresses)
                     devlog("Session ID: " + getSslSessionIdFromFD(this.fd))
                     message["ssl_session_id"] = getSslSessionIdFromFD(this.fd)
->>>>>>> 8cdc4f0b
                     message["function"] = "NSS_read"
                     this.message = message
 
                     this.message["contentType"] = "datalog"
                     var data = this.buf.readByteArray((new Uint32Array([retval]))[0])
-<<<<<<< HEAD
-                    send(this.message, data)
-=======
->>>>>>> 8cdc4f0b
                 }else{
                     var temp = this.buf.readByteArray((new Uint32Array([retval]))[0])
                     devlog(JSON.stringify(temp))
@@ -1337,16 +1342,6 @@
                 
             }
         })
-<<<<<<< HEAD
-    
- 
-    Interceptor.attach(addresses["SSL_ImportFD"],
-        {
-            onEnter: function (args: any) {
-                //TODO: Keylogfile path must be set according to -k parameter
-                var keylog = Memory.allocUtf8String("SSLKEYLOGFILE=keylogfile")
-                SET_NSS_ENV(keylog)
-=======
 
 
     /***** install callbacks for key logging ******/ 
@@ -1430,7 +1425,6 @@
                 parse_epoch_value_from_SSL_SetSecretCallback(this.sslSocketFD,this.epoch);
             },
             onLeave(retval : any) { 
->>>>>>> 8cdc4f0b
             }
     
         });
