--- conflicted
+++ resolved
@@ -1,13 +1,7 @@
-<<<<<<< HEAD
-import { readAddresses } from "../shared/shared_functions.js"
-import { pointerSize, AF_INET, AF_INET6 } from "../shared/shared_structures.js"
-import { log, devlog } from "../util/log.js"
-=======
 import { readAddresses, getBaseAddress } from "../shared/shared_functions"
 import { pointerSize, AF_INET, AF_INET6 } from "../shared/shared_structures"
 import { log, devlog } from "../util/log"
 import { offsets } from "../ssl_log"
->>>>>>> 38f1cc6e
 
 
 /**
