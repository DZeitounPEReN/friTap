<<<<<<< HEAD
import { readAddresses } from "../shared/shared_functions.js"
import { socket_library } from "./windows_agent.js";
=======
import { readAddresses, getBaseAddress } from "../shared/shared_functions"
import { socket_library } from "./windows_agent";
import { devlog, log } from "../util/log"
import { experimental, offsets } from "../ssl_log";
>>>>>>> 38f1cc6e

/*

ToDo:

- Write Test Client for ground truth and test everything
- Obtain information from the running process to get the socket information instead of using default values


*/

var keylog = (key: string, tlsVersion: TLSVersion) =>{

    devlog(`[*] Exporting TLS 1.${tlsVersion} handshake keying material`);

    var message: { [key: string]: string | number } = {}
    message["contentType"] = "keylog";
    message["keylog"] = key;
    send(message);
}

const enum TLSVersion{
    ONE_TWO = 2,
    ONE_THREE = 3
}

// This library is only existend under Windows therefore there is no Superclass
export class SSPI_Windows {

    // global variables
    library_method_mapping: { [key: string]: Array<String> } = {};
    addresses: { [key: string]: NativePointer };

    constructor(public moduleName:String, public socket_library:String){

        this.library_method_mapping[`*${moduleName}*`] = ["DecryptMessage", "EncryptMessage", "SslHashHandshake", "SslGenerateMasterKey", "SslImportMasterKey", "SslGenerateSessionKeys", "SslExpandTrafficKeys", "SslExpandExporterMasterKey"];
        this.library_method_mapping[`*${socket_library}*`] = ["getpeername", "getsockname", "ntohs", "ntohl"]
    
        this.addresses = readAddresses(this.library_method_mapping);

        if(offsets != "{OFFSETS}" && offsets.gnutls != null){

            if(offsets.sockets != null){
                const socketBaseAddress = getBaseAddress(socket_library)
                for(const method of Object.keys(offsets.sockets)){
                     //@ts-ignore
                    this.addresses[`${method}`] = offsets.sockets[`${method}`].absolute || socketBaseAddress == null ? ptr(offsets.sockets[`${method}`].address) : socketBaseAddress.add(ptr(offsets.sockets[`${method}`].address));
                }
            }

            const libraryBaseAddress = getBaseAddress(moduleName)
            
            if(libraryBaseAddress == null){
                log("Unable to find library base address! Given address values will be interpreted as absolute ones!")
            }

            
            for (const method of Object.keys(offsets.gnutls)){
                //@ts-ignore
                this.addresses[`${method}`] = offsets.gnutls[`${method}`].absolute || libraryBaseAddress == null ? ptr(offsets.gnutls[`${method}`].address) : libraryBaseAddress.add(ptr(offsets.gnutls[`${method}`].address));
            }


        }
        
    }

    

    install_plaintext_read_hook(){
        Interceptor.attach(this.addresses["DecryptMessage"], {
            onEnter: function(args){
                this.pMessage = args[1];
            },
            onLeave: function(){
                this.cBuffers = this.pMessage.add(4).readULong(); //unsigned long cBuffers (Count of buffers)
                this.pBuffers = this.pMessage.add(8).readPointer() //PSecBuffer  pBuffers (Pointer to array of secBuffers)
        
                //https://docs.microsoft.com/en-us/windows/win32/api/sspi/ns-sspi-secbuffer
                //One SecBuffer got 16 Bytes (unsigned long + unsigned long + pointer (64 Bit))
                //--> Bytes to read: cBuffers + 16 Bytes
                this.secBuffers = [] //Addresses of all secBuffers
                for (let i = 0; i < this.cBuffers; i++){
                    var secBuffer = this.pBuffers.add(i * 16)
                    this.secBuffers.push(secBuffer);
                }
                        
                        
                for (let i = 0; i < this.secBuffers.length; i++){
                    var size = this.secBuffers[i].add(0).readULong();
                    var type = this.secBuffers[i].add(4).readULong();
                    var bufferPointer = this.secBuffers[i].add(8).readPointer();
                    if (type == 1){
                        //TODO: Obtain information from the running process to get the socket information
                        var bytes = bufferPointer.readByteArray(size);
                        var message: { [key: string]: string | number } = {}
                        message["ss_family"] = "AF_INET"
                        message["src_port"] = 444;
                        message["src_addr"] = 222;
                        message["dst_port"] = 443;
                        message["dst_addr"] = 222;
                        message["function"] = "DecryptMessage"
                        message["contentType"] = "datalog"
                        message["ssl_session_id"] = 10
                        send(message, bytes)
                    }
                }
            }
            
        });

    }

    install_plaintext_write_hook(){
        Interceptor.attach(this.addresses["EncryptMessage"], {
        
            onEnter: function(args){
                        this.pMessage = args[2]; //PSecBufferDesc pMessage (https://docs.microsoft.com/en-us/windows/win32/api/sspi/ns-sspi-secbufferdesc)
                        this.cBuffers = this.pMessage.add(4).readULong(); //unsigned long cBuffers (Count of buffers)
                        this.pBuffers = this.pMessage.add(8).readPointer() //PSecBuffer  pBuffers (Pointer to array of secBuffers)
        
                        //https://docs.microsoft.com/en-us/windows/win32/api/sspi/ns-sspi-secbuffer
                        //One SecBuffer got 16 Bytes (unsigned long + unsigned long + pointer (64 Bit))
                        //--> Bytes to read: cBuffers + 16 Bytes
                        this.secBuffers = [] //Addresses of all secBuffers
                        for (let i = 0; i < this.cBuffers; i++){
                            var secBuffer = this.pBuffers.add(i * 16)
                            this.secBuffers.push(secBuffer);
                        }
                        
                        
                        for (let i = 0; i < this.secBuffers.length; i++){
                            var size = this.secBuffers[i].add(0).readULong();
                            var type = this.secBuffers[i].add(4).readULong();
                            var bufferPointer = this.secBuffers[i].add(8).readPointer();
                            if (type == 1){
                                //TODO: Obtain information from the running process
                                var bytes = bufferPointer.readByteArray(size);
                                var message: { [key: string]: string | number } = {}
                                message["ss_family"] = "AF_INET"
                                message["src_port"] = 443;
                                message["src_addr"] = 222;
                                message["dst_port"] = 444;
                                message["dst_addr"] = 222;
                                message["function"] = "EncryptMessage"
                                message["contentType"] = "datalog"
                                message["ssl_session_id"] = 10
                                send(message, bytes)
                            }
                        }
            }
        });

    }

    
    install_tls_keys_hook(){

        /* Most of the following code fragments were copied from
         * https://github.com/ngo/win-frida-scripts/tree/master/lsasslkeylog-easy
        */

        var client_randoms:any = {};
        var buf2hex = function (buffer:any) {
            return Array.prototype.map.call(new Uint8Array(buffer), function(x){ return ('00' + x.toString(16)).slice(-2)} ).join('');
        }

        /* ----- TLS1.2-specific ----- */

        var parse_h_master_key = function(pMasterKey: any){
            var NcryptSslKey_ptr = pMasterKey // NcryptSslKey
            var ssl5_ptr = NcryptSslKey_ptr.add(0x10).readPointer();
            var master_key = ssl5_ptr.add(28).readByteArray(48);
            return buf2hex(master_key);
        }

        var parse_parameter_list = function(pParameterList: any, calling_func: any){
            /*
                typedef struct _NCryptBufferDesc {
                    ULONG         ulVersion;
                    ULONG         cBuffers;
                    PNCryptBuffer pBuffers;
                } NCryptBufferDesc, *PNCryptBufferDesc;
                typedef struct _NCryptBuffer {
                    ULONG cbBuffer;
                    ULONG BufferType;
                    PVOID pvBuffer;
                } NCryptBuffer, *PNCryptBuffer;
             */
            var buffer_count = pParameterList.add(4).readU32();
            var buffers = pParameterList.add(8).readPointer();
            for(var i = 0 ; i < buffer_count ; i ++){
                var buf = buffers.add(16*i);
                var buf_size = buf.readU32();
                var buf_type = buf.add(4).readU32();
                var buf_buf = buf.add(8).readPointer().readByteArray(buf_size);
                // For buf_type values see NCRYPTBUFFER_SSL_* constans in ncrypt.h
                if (buf_type == 20){ // NCRYPTBUFFER_SSL_CLIENT_RANDOM
                   devlog("Got client random from " + calling_func+ "'s pParameterList: " + buf2hex(buf_buf));
                    return buf2hex(buf_buf);
                }
                //console.log("buf_type " + buf_type);
            }
            
            return null;
        }

        
        if(this.addresses["SslHashHandshake"] != null)
            Interceptor.attach(this.addresses["SslHashHandshake"], {
                onEnter: function (args: any) {
                    // https://docs.microsoft.com/en-us/windows/win32/seccng/sslhashhandshake
                    var buf = ptr(args[2]);
                    var len = args[3].toInt32();
                    var mem = buf.readByteArray(len);
                    var msg_type = buf.readU8();
                    var version = buf.add(4).readU16();
                    if (msg_type == 1 && version == 0x0303){
                        // If we have client random, save it tied to current thread
                        var crandom = buf2hex(buf.add(6).readByteArray(32));
                        devlog("[*] Got client random from SslHashHandshake: " + crandom);
                        client_randoms[this.threadId] = crandom;
                    }		
                },
                onLeave: function (retval) {
                }
            });

        if(this.addresses["SslGenerateMasterKey"] != null)
            Interceptor.attach(this.addresses["SslGenerateMasterKey"], {
                onEnter: function (args: any) {
                    // https://docs.microsoft.com/en-us/windows/win32/seccng/sslgeneratemasterkey
                    this.phMasterKey = ptr(args[3]);
                    this.hSslProvider = ptr(args[0]);
                    this.pParameterList = ptr(args[6]);
                    this.client_random = parse_parameter_list(this.pParameterList, 'SslGenerateMasterKey') || client_randoms[this.threadId] || "???";
                },
                onLeave: function (retval) {
                    var master_key = parse_h_master_key(this.phMasterKey.readPointer());
                    devlog("[*] Got masterkey from SslGenerateMasterKey");
                    keylog("CLIENT_RANDOM " + this.client_random + " " + master_key, TLSVersion.ONE_TWO);
                }
            });

        if(this.addresses["SslImportMasterKey"] != null)
            Interceptor.attach(this.addresses["SslImportMasterKey"], {
                onEnter: function (args: any) {
                    // https://docs.microsoft.com/en-us/windows/win32/seccng/sslimportmasterkey
                    this.phMasterKey = ptr(args[2]);
                    this.pParameterList = ptr(args[5]);
                    // Get client random from the pParameterList, and if that fails - from the value saved by SslHashHandshake handler
                    this.client_random = parse_parameter_list(this.pParameterList, 'SslImportMasterKey') || client_randoms[this.threadId] || "???";
                },
                onLeave: function (retval) {
                    var master_key = parse_h_master_key(this.phMasterKey.readPointer());
                    devlog("[*] Got masterkey from SslImportMasterKey");
                    keylog("CLIENT_RANDOM " + this.client_random + " " + master_key, TLSVersion.ONE_TWO)
                }
            });

        if(this.addresses["SslGenerateSessionKeys"] != null)
            Interceptor.attach(this.addresses["SslGenerateSessionKeys"], {
                onEnter: function (args: any) {
                    // https://docs.microsoft.com/en-us/windows/win32/seccng/sslgeneratesessionkeys
                    this.hMasterKey = ptr(args[1]);
                    this.hSslProvider = ptr(args[0]);
                    this.pParameterList = ptr(args[4]);
                    this.client_random = parse_parameter_list(this.pParameterList, 'SslGenerateSessionKeys') || client_randoms[this.threadId] || "???";
                    var master_key = parse_h_master_key(this.hMasterKey);
                    devlog("[*] Got masterkey from SslGenerateSessionKeys");
                    keylog("CLIENT_RANDOM " + this.client_random + " " + master_key, TLSVersion.ONE_TWO);
                },
                onLeave: function (retval) {
                }
            });

        /* ----- TLS1.3-specific ----- */

        var stages: any = {};
        var get_secret_from_BDDD = function(struct_BDDD: any){
            var struct_3lss = struct_BDDD.add(0x10).readPointer();
            var struct_RUUU = struct_3lss.add(0x20).readPointer();
            var struct_YKSM = struct_RUUU.add(0x10).readPointer();
            var secret_ptr = struct_YKSM.add(0x18).readPointer();
                var size = struct_YKSM.add(0x10).readU32();
            return secret_ptr.readByteArray(size);
        }

        if(this.addresses["SslExpandTrafficKeys"] != null)
            Interceptor.attach(this.addresses["SslExpandTrafficKeys"], {
                onEnter: function (args: any) {
                    this.retkey1 = ptr(args[3]);
                    this.retkey2 = ptr(args[4]);
                    this.client_random = client_randoms[this.threadId] || "???";
                    if(stages[this.threadId]){
                        stages[this.threadId] = null;			
                        this.suffix = "TRAFFIC_SECRET_0";
                    }else{
                        stages[this.threadId] = "handshake";
                        this.suffix = "HANDSHAKE_TRAFFIC_SECRET";
                    }
                },
                onLeave: function (retval) {
                    var key1 = get_secret_from_BDDD(this.retkey1.readPointer());
                    var key2 = get_secret_from_BDDD(this.retkey2.readPointer());
                    keylog("CLIENT_" + this.suffix + " " + this.client_random + " " + buf2hex(key1), TLSVersion.ONE_THREE);
                    keylog("SERVER_" + this.suffix + " " + this.client_random + " " + buf2hex(key2), TLSVersion.ONE_THREE);
                }
            });

        if(this.addresses["SslExpandExporterMasterKey"] != null)
            Interceptor.attach(this.addresses["SslExpandExporterMasterKey"], {
                onEnter: function (args: any) {
                    this.retkey = ptr(args[3]);
                    this.client_random = client_randoms[this.threadId] || "???";
                },
                onLeave: function (retval) {
                    var key = this.retkey.readPointer().add(0x10).readPointer().add(0x20).readPointer().add(0x10).readPointer().add(0x18).readPointer().readByteArray(48);
                    keylog("EXPORTER_SECRET " + this.client_random + " " + buf2hex(key), TLSVersion.ONE_THREE);
                }
            });

    }

    execute_hooks(){
        this.install_plaintext_read_hook();
        this.install_plaintext_write_hook();
        if(experimental)
            this.install_tls_keys_hook();
    }

}


export function sspi_execute(moduleName:String){
    var sspi_ssl = new SSPI_Windows(moduleName,socket_library);
    sspi_ssl.execute_hooks();


}<|MERGE_RESOLUTION|>--- conflicted
+++ resolved
@@ -1,12 +1,7 @@
-<<<<<<< HEAD
-import { readAddresses } from "../shared/shared_functions.js"
-import { socket_library } from "./windows_agent.js";
-=======
 import { readAddresses, getBaseAddress } from "../shared/shared_functions"
 import { socket_library } from "./windows_agent";
 import { devlog, log } from "../util/log"
 import { experimental, offsets } from "../ssl_log";
->>>>>>> 38f1cc6e
 
 /*
 
