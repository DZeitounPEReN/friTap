#!/usr/bin/env python3
# -*- coding: utf-8 -*-

from genericpath import isdir
import frida
import argparse
import signal
import struct
import time
import pprint
import os
import socket
import sys
import tempfile
import json
import friTap.pcap as pcap
from friTap.__init__ import __version__
from friTap.__init__ import __author__
from friTap.__init__ import debug

try:
    import hexdump  # pylint: disable=g-import-not-at-top
except ImportError:
    print("Unable to import hexdump module!")
    pass



keydump_Set = {*()}
traced_Socket_Set = {*()}
traced_scapy_socket_Set = {*()}
filename = ""
tmpdir = ""
pcap_obj = None

# Names of all supported read functions:
SSL_READ = ["SSL_read", "wolfSSL_read", "readApplicationData", "NSS_read","Full_read"]
# Names of all supported write functions:
SSL_WRITE = ["SSL_write", "wolfSSL_write", "writeApplicationData", "NSS_write","Full_write"]

# here - where we are.
here = os.path.abspath(os.path.dirname(__file__))



def cleanup(live=False, socket_trace=False, full_capture=False, debug_output=False):
    global pcap_obj
    if live:
        os.unlink(filename)  # Remove file
        os.rmdir(tmpdir)  # Remove directory
    if type(socket_trace) is str:
        print(f"[*] Write traced sockets into {socket_trace}")
        write_socket_trace(socket_trace)
    if socket_trace == True:
        print("[*] Traced sockets")
        print(pcap.PCAP.get_filter_from_traced_sockets(traced_Socket_Set))
    
    if full_capture and len(traced_scapy_socket_Set) > 0:
        if debug_output:
            print("[*] traced sockets: "+str(traced_scapy_socket_Set))
        pcap_obj.create_application_traffic_pcap(traced_scapy_socket_Set)
        
    print("\nThx for using friTap\nHave a nice day\n")
    os._exit(0)
    
    
def get_addr_string(socket_addr,ss_family):
    if ss_family == "AF_INET":
        return  socket.inet_ntop(socket.AF_INET, struct.pack(">I", socket_addr))
    else: # this should only be AF_INET6
        raw_addr = bytes.fromhex(socket_addr)
        return socket.inet_ntop(socket.AF_INET6, struct.pack(">16s", raw_addr))
    

        

def write_socket_trace(socket_trace_name):
    with open(socket_trace_name, 'a') as trace_file:
        trace_file.write(pcap.PCAP.get_filter_from_traced_sockets(traced_Socket_Set) + '\n')
        

def temp_fifo():
    global tmpdir
    global filename
    tmpdir = tempfile.mkdtemp()
    filename = os.path.join(tmpdir, 'fritap_sharkfin')  # Temporary filename
    os.mkfifo(filename)  # Create FIFO
    try:
        return filename
    except OSError as e:
        print(f'Failed to create FIFO: {e}')


<<<<<<< HEAD
def ssl_log(app, pcap_name=None, verbose=False, spawn=False, keylog=False, enable_spawn_gating=False, mobile=False, live=False, environment_file=None, debug_output=False,full_capture=False, socket_trace=False, host=False):
    global debug
    debug = debug_output
=======
def ssl_log(app, pcap_name=None, verbose=False, spawn=False, keylog=False, enable_spawn_gating=False, mobile=False, live=False, environment_file=None, debug_output=False,full_capture=False, socket_trace=False, host=False, offsets=None):
    
>>>>>>> 385a015b
    
    def on_message(message, data):
        global pcap_obj
        """Callback for errors and messages sent from Frida-injected JavaScript.
        Logs captured packet data received from JavaScript to the console and/or a
        pcap file. See https://www.frida.re/docs/messages/ for more detail on
        Frida's messages.
        Args:
        message: A dictionary containing the message "type" and other fields
            dependent on message type.
        data: The string of captured decrypted data.
        """
        if message["type"] == "error":
            pprint.pprint(message)
            os.kill(os.getpid(), signal.SIGTERM)
            return
        p = message["payload"]
        if not "contentType" in p:
            return
        if p["contentType"] == "console":
            print("[*] " + p["console"])
        if debug_output:
            if p["contentType"] == "console_dev" and p["console_dev"]:
                if len(p["console_dev"]) > 3:
                    print("[***] " + p["console_dev"])
        if verbose:
            if(p["contentType"] == "keylog") and keylog:
                if p["keylog"] not in keydump_Set:
                    print(p["keylog"])
                    keydump_Set.add(p["keylog"])
                    keylog_file.write(p["keylog"] + "\n")
                    keylog_file.flush()    
            elif not data or len(data) == 0:
                return
            else:
                src_addr = get_addr_string(p["src_addr"], p["ss_family"])
                dst_addr = get_addr_string(p["dst_addr"], p["ss_family"])
                
                if socket_trace == False and full_capture  == False:
                    print("SSL Session: " + str(p["ssl_session_id"]))
                if full_capture:
                    scapy_filter = pcap.PCAP.get_bpf_filter(src_addr,dst_addr)
                    traced_scapy_socket_Set.add(scapy_filter)
                if socket_trace:
                    display_filter = pcap.PCAP.get_display_filter(src_addr,dst_addr)
                    traced_Socket_Set.add(display_filter)
                    print("[socket_trace] %s:%d --> %s:%d" % (src_addr, p["src_port"], dst_addr, p["dst_port"]))
                else:
                    print("[%s] %s:%d --> %s:%d" % (p["function"], src_addr, p["src_port"], dst_addr, p["dst_port"]))
                    hexdump.hexdump(data)
                print()
        if pcap_name and p["contentType"] == "datalog" and full_capture == False:
            pcap_obj.log_plaintext_payload(p["ss_family"], p["function"], p["src_addr"],
                     p["src_port"], p["dst_addr"], p["dst_port"], data)
        if live and p["contentType"] == "datalog" and full_capture == False:
            try:
                pcap_obj.log_plaintext_payload(p["ss_family"], p["function"], p["src_addr"],
                         p["src_port"], p["dst_addr"], p["dst_port"], data)
            except (BrokenPipeError, IOError):
                process.detach()
                cleanup(live)

        if keylog and p["contentType"] == "keylog":
            if p["keylog"] not in keydump_Set:
                keylog_file.write(p["keylog"] + "\n")
                keylog_file.flush()
                keydump_Set.add(p["keylog"])
        
        if socket_trace or full_capture:
            if not data or len(data) == 0:
                return
            src_addr = get_addr_string(p["src_addr"], p["ss_family"])
            dst_addr = get_addr_string(p["dst_addr"], p["ss_family"])
            if socket_trace:
                display_filter = pcap.PCAP.get_display_filter(src_addr,dst_addr)
                traced_Socket_Set.add(display_filter)
            else:
                scapy_filter = pcap.PCAP.get_bpf_filter(src_addr,dst_addr)
                traced_scapy_socket_Set.add(scapy_filter)
            

    def on_child_added(child):
        print(f"[*] Attached to child process with pid {child.pid}")
        instrument(device.attach(child.pid))
        device.resume(child.pid)

    def on_spawn_added(spawn):
        print(
            f"[*] Process spawned with pid {spawn.pid}. Name: {spawn.identifier}")
        instrument(device.attach(spawn.pid))
        device.resume(spawn.pid)

    def instrument(process):
<<<<<<< HEAD
        runtime="qjs"
        if debug:
            process.enable_debugger(1337)
            print("[!] running in debug mode")
            print("Chrome Inspector server listening on port 1337")
            runtime="v8"

        with open(os.path.join(here, '_ssl_log.js')) as f:
            script = process.create_script(f.read(), runtime=runtime)
=======
        if debug_output:
            process.enable_debugger()
        with open(os.path.join(here, '_ssl_log.js')) as f:
            script = process.create_script(f.read(), runtime="v8")
        
>>>>>>> 385a015b
        script.on("message", on_message)
        script.load()

        if offsets_data is not None:
            print(offsets_data)
            script.post({"type": "offsets", "payload": offsets_data})

    # Main code
    global pcap_obj
    global offsets_data
    if mobile:
        device = frida.get_usb_device()
    elif host:
        device = frida.get_device_manager().add_remote_device(host)
    else:
        device = frida.get_local_device()

    if offsets is not None:
        if os.path.exists(offsets):
            file = open(offsets, "r")
            offsets_data = file.read()
            file.close()
        else:
            try:
                json.load(offsets)
                offsets_data = offsets
            except ValueError as e:
                print("Log error, defaulting to auto-detection?")

    device.on("child_added", on_child_added)
    if enable_spawn_gating:
        device.enable_spawn_gating()
        device.on("spawn_added", on_spawn_added)
    if spawn:
        print("spawning "+ app)
        
        if full_capture and pcap_name:
            pcap_obj =  pcap.PCAP(pcap_name,SSL_READ,SSL_WRITE,full_capture, mobile,debug_output)
            
        if mobile or host:
            pid = device.spawn(app)
        else:
            used_env = {}
            if environment_file:
                with open(environment_file) as json_env_file:
                    used_env = json.load(json_env_file)
            pid = device.spawn(app.split(" "),env=used_env)
            device.resume(pid)
            time.sleep(1) # without it Java.perform silently fails
        process = device.attach(pid)
    else:
        process = device.attach(int(app) if app.isnumeric() else app)

    if live:
        if pcap_name:
            print("[*] YOU ARE TRYING TO WRITE A PCAP AND HAVING A LIVE VIEW\nTHIS IS NOT SUPPORTED!\nWHEN YOU DO A LIVE VIEW YOU CAN SAFE YOUR CAPUTRE WIHT WIRESHARK.")
        fifo_file = temp_fifo()
        print(f'[*] friTap live view on Wireshark')
        print(f'[*] Created named pipe for Wireshark live view to {fifo_file}')
        print(
            f'[*] Now open this named pipe with Wireshark in another terminal: sudo wireshark -k -i {fifo_file}')
        print(f'[*] friTap will continue after the named pipe is ready....\n')
        pcap_obj =  pcap.PCAP(fifo_file,SSL_READ,SSL_WRITE,full_capture, mobile,debug_output)

    elif pcap_name:
        pcap_obj =  pcap.PCAP(pcap_name,SSL_READ,SSL_WRITE,full_capture, mobile,debug_output)
        

    if keylog:
        keylog_file = open(keylog, "w")

    print("Press Ctrl+C to stop logging.")
    print('[*] Running Script')
    instrument(process)
    if pcap_name and full_capture:
        print(f'[*] Logging pcap to {pcap_name}')
    if pcap_name and full_capture == False:
        print(f'[*] Logging TLS plaintext as pcap to {pcap_name}')
    if keylog:
        print(f'[*] Logging keylog file to {keylog}')
        

    if spawn:
        device.resume(pid)
    try:
        sys.stdin.read()
    except KeyboardInterrupt:
        pass

    process.detach()


class ArgParser(argparse.ArgumentParser):
    def error(self, message):
        print("friTap v" + __version__)
        print("by " + __author__)
        print()
        print("Error: " + message)
        print()
        print(self.format_help().replace("usage:", "Usage:"))
        self.exit(0)


def main():

    parser = ArgParser(
        add_help=False,
        description="Decrypts and logs an executables or mobile applications SSL/TLS traffic.",
        formatter_class=argparse.RawDescriptionHelpFormatter,
        epilog=r"""
Examples:
  %(prog)s -m -p ssl.pcap com.example.app
  %(prog)s -m --pcap log.pcap --verbose com.example.app
  %(prog)s -m -k keys.log -v -s com.example.app
  %(prog)s --pcap log.pcap "$(which curl) https://www.google.com"
  %(prog)s -H --pcap log.pcap 192.168.0.1:1234 com.example.app
  %(prog)s -m -p log.pcap --enable_spawn_gating -v -d --full_capture -k keys.log com.example.app
""")

    args = parser.add_argument_group("Arguments")
    args.add_argument("-m", "--mobile", required=False, action="store_const",
                      const=True, default=False, help="Attach to a process on android or iOS")
    args.add_argument("-H", "--host", metavar="<ip:port>", required=False,
                      help="Attach to a process on remote frida device")
    args.add_argument("-d", "--debug", required=False, action="store_const", const=True,
                      help="Set the debug output of friTap")
    args.add_argument("-f", "--full_capture", required=False, action="store_const", const=True, default=False,
                      help="Do a full packet capture instead of logging only the decrypted TLS payload. Set pcap name with -p <PCAP name>")
    args.add_argument("-k", "--keylog", metavar="<path>", required=False,
                      help="Log the keys used for tls traffic")
    args.add_argument("-l", "--live", required=False, action="store_const", const=True,
                      help="Creates a named pipe /tmp/sharkfin which can be read by Wireshark during the capturing process")
    args.add_argument("-p ", "--pcap", metavar="<path>", required=False,
                      help="Name of PCAP file to write")
    args.add_argument("-s", "--spawn", required=False, action="store_const", const=True,
                      help="Spawn the executable/app instead of attaching to a running process")
    args.add_argument("-sot", "--socket_tracing", metavar="<path>", required=False, nargs='?', const=True,
                      help="Traces all socket of the target application and provide a prepared wireshark display filter. If pathname is set, it will write the socket trace into a file-")
    args.add_argument("-env","--environment", metavar="<env.json>", required=False,
                      help="Provide the environment necessary for spawning as an JSON file. For instance: {\"ENV_VAR_NAME\": \"ENV_VAR_VALUE\" }")
    args.add_argument("-v", "--verbose", required=False, action="store_const",
                      const=True, help="Show verbose output")
    args.add_argument("--enable_spawn_gating", required=False, action="store_const", const=True,
                      help="Catch newly spawned processes. ATTENTION: These could be unrelated to the current process!")
    args.add_argument("exec", metavar="<executable/app name/pid>",
                      help="executable/app whose SSL calls to log")
    args.add_argument("--offsets", required=False, metavar="<offsets.json>",
                      help="Provide custom offsets for all hooked functions inside a JSON file or a json string containing all offsets. For more details see our example json (offsets_example.json)")
    parsed = parser.parse_args()
    
    if parsed.full_capture and parsed.pcap is None:
        parser.error("--full_capture requires -p to set the pcap name")
        exit(2)
    
    try:
        print("Start logging")
        ssl_log(parsed.exec, parsed.pcap, parsed.verbose,
                parsed.spawn, parsed.keylog, parsed.enable_spawn_gating, parsed.mobile, parsed.live, parsed.environment, parsed.debug, parsed.full_capture, parsed.socket_tracing,parsed.host, parsed.offsets)

    except Exception as ar:
        print(ar)

    finally:
        if parsed.full_capture:
            capture_type = "local"
            pcap_obj.full_capture_thread.join(2.0)
            if pcap_obj.full_capture_thread.is_alive() and parsed.mobile == False:
                pcap_obj.full_capture_thread.socket.close()
            if pcap_obj.full_capture_thread.mobile_pid != -1:
                capture_type = "mobile"
                pcap_obj.full_capture_thread.mobile_pid.terminate()
                pcap_obj.android_Instance.send_ctrlC_over_adb()
                pcap_obj.android_Instance.pull_pcap_from_device()
            print(f"[*] full {capture_type} capture safed to _{parsed.pcap}")
                
	
        cleanup(parsed.live,parsed.socket_tracing,parsed.full_capture,parsed.debug)
        

if __name__ == "__main__":
    main()<|MERGE_RESOLUTION|>--- conflicted
+++ resolved
@@ -1,7 +1,6 @@
 #!/usr/bin/env python3
 # -*- coding: utf-8 -*-
 
-from genericpath import isdir
 import frida
 import argparse
 import signal
@@ -91,15 +90,11 @@
         print(f'Failed to create FIFO: {e}')
 
 
-<<<<<<< HEAD
-def ssl_log(app, pcap_name=None, verbose=False, spawn=False, keylog=False, enable_spawn_gating=False, mobile=False, live=False, environment_file=None, debug_output=False,full_capture=False, socket_trace=False, host=False):
+def ssl_log(app, pcap_name=None, verbose=False, spawn=False, keylog=False, enable_spawn_gating=False, mobile=False, live=False, environment_file=None, debug_output=False,full_capture=False, socket_trace=False, host=False, offsets=None):
     global debug
     debug = debug_output
-=======
-def ssl_log(app, pcap_name=None, verbose=False, spawn=False, keylog=False, enable_spawn_gating=False, mobile=False, live=False, environment_file=None, debug_output=False,full_capture=False, socket_trace=False, host=False, offsets=None):
-    
->>>>>>> 385a015b
-    
+    
+
     def on_message(message, data):
         global pcap_obj
         """Callback for errors and messages sent from Frida-injected JavaScript.
@@ -192,7 +187,6 @@
         device.resume(spawn.pid)
 
     def instrument(process):
-<<<<<<< HEAD
         runtime="qjs"
         if debug:
             process.enable_debugger(1337)
@@ -201,30 +195,27 @@
             runtime="v8"
 
         with open(os.path.join(here, '_ssl_log.js')) as f:
-            script = process.create_script(f.read(), runtime=runtime)
-=======
-        if debug_output:
-            process.enable_debugger()
-        with open(os.path.join(here, '_ssl_log.js')) as f:
-            script = process.create_script(f.read(), runtime="v8")
-        
->>>>>>> 385a015b
+            script_string = f.read()
+
+            if offsets_data is not None:
+                print(offsets_data)
+                script_string = script_string.replace('"{OFFSETS}"', offsets_data)
+
+            script = process.create_script(script_string, runtime=runtime)
         script.on("message", on_message)
         script.load()
-
-        if offsets_data is not None:
-            print(offsets_data)
-            script.post({"type": "offsets", "payload": offsets_data})
 
     # Main code
     global pcap_obj
     global offsets_data
+
     if mobile:
         device = frida.get_usb_device()
     elif host:
         device = frida.get_device_manager().add_remote_device(host)
     else:
         device = frida.get_local_device()
+
 
     if offsets is not None:
         if os.path.exists(offsets):
@@ -237,6 +228,8 @@
                 offsets_data = offsets
             except ValueError as e:
                 print("Log error, defaulting to auto-detection?")
+    else:
+        offsets_data = None
 
     device.on("child_added", on_child_added)
     if enable_spawn_gating:
@@ -366,7 +359,7 @@
     try:
         print("Start logging")
         ssl_log(parsed.exec, parsed.pcap, parsed.verbose,
-                parsed.spawn, parsed.keylog, parsed.enable_spawn_gating, parsed.mobile, parsed.live, parsed.environment, parsed.debug, parsed.full_capture, parsed.socket_tracing,parsed.host, parsed.offsets)
+                parsed.spawn, parsed.keylog, parsed.enable_spawn_gating, parsed.mobile, parsed.live, parsed.environment, parsed.debug, parsed.full_capture, parsed.socket_tracing, parsed.host, parsed.offsets)
 
     except Exception as ar:
         print(ar)
@@ -384,7 +377,7 @@
                 pcap_obj.android_Instance.pull_pcap_from_device()
             print(f"[*] full {capture_type} capture safed to _{parsed.pcap}")
                 
-	
+    
         cleanup(parsed.live,parsed.socket_tracing,parsed.full_capture,parsed.debug)
         
 
