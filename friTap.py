import frida
import argparse
import signal
import struct
import time
import random
import pprint
import os
import socket
import sys
import tempfile
import json

try:
    import hexdump  # pylint: disable=g-import-not-at-top
except ImportError:
    print("Unable to import hexdump module!")
    pass

__author__ = "Max Ufer, Daniel Baier, Francois Egner"
__version__ = "1.0"

# ssl_session[<SSL_SESSION id>] = (<bytes sent by client>,
#                                  <bytes sent by server>)
ssl_sessions = {}
keydump_Set = {*()}


filename = ""
tmpdir = ""

# Names of all supported read functions:
SSL_READ = ["SSL_read", "wolfSSL_read", "readApplicationData", "NSS_read", "PR_Read", "DecryptMessage", "gnutls_record_recv", "mbedtls_ssl_read"]
# Names of all supported write functions:
SSL_WRITE = ["SSL_write", "wolfSSL_write", "writeApplicationData", "NSS_write", "PR_write", "EncryptMessage", "gnutls_record_send", "mbedtls_ssl_write"]


def write_pcap_header(pcap_file):
    for writes in (
        ("=I", 0xa1b2c3d4),     # Magic number
        ("=H", 2),              # Major version number
        ("=H", 4),              # Minor version number
        ("=i", time.timezone),  # GMT to local correction
        ("=I", 0),              # Accuracy of timestamps
        ("=I", 65535),          # Max length of captured packets
            ("=I", 101)):           # Data link type (LINKTYPE_IPV4 = 228) CHANGED TO RAW
        pcap_file.write(struct.pack(writes[0], writes[1]))
    return pcap_file


def cleanup(live=False):
    if live:
        os.unlink(filename)  # Remove file
        os.rmdir(tmpdir)  # Remove directory
    print("\nThx for using friTap\nHave a nice day\n")
    os._exit(0)


def temp_fifo():
    global tmpdir
    global filename
    tmpdir = tempfile.mkdtemp()
    filename = os.path.join(tmpdir, 'fritap_sharkfin')  # Temporary filename
    os.mkfifo(filename)  # Create FIFO
    try:
        return filename
    except OSError as e:
        print(f'Failed to create FIFO: {e}')


def ssl_log(app, pcap=None, verbose=False, spawn=False, keylog=False, enable_spawn_gating=False, android=False, live=False, environment_file=None, debug_output=False):

    def log_pcap(pcap_file, ss_family, ssl_session_id, function, src_addr, src_port,
                 dst_addr, dst_port, data):
        """Writes the captured data to a pcap file.
        Args:
        pcap_file: The opened pcap file.
        ss_family: The family of the connection, IPv4/IPv6
        ssl_session_id: The SSL session ID for the communication.
        function: The function that was intercepted ("SSL_read" or "SSL_write").
        src_addr: The source address of the logged packet.
        src_port: The source port of the logged packet.
        dst_addr: The destination address of the logged packet.
        dst_port: The destination port of the logged packet.
        data: The decrypted packet data.
        """
        t = time.time()

        if function in SSL_READ:
            session_unique_key = str(src_addr) + str(src_port) + \
                str(dst_addr) + str(dst_port)
        else:
            session_unique_key = str(dst_addr) + str(dst_port) + \
                str(src_addr) + str(src_port)
        if session_unique_key not in ssl_sessions:

            ssl_sessions[session_unique_key] = (random.randint(0, 0xFFFFFFFF),
                                                random.randint(0, 0xFFFFFFFF))

        client_sent, server_sent = ssl_sessions[session_unique_key]

        if function in SSL_READ:
            seq, ack = (server_sent, client_sent)
        else:
            seq, ack = (client_sent, server_sent)
        if ss_family == "AF_INET":
            for writes in (
                # PCAP record (packet) header
                # Timestamp seconds
                ("=I", int(t)),
                # Timestamp microseconds
                ("=I", int(t * 1000000) % 1000000),
                # Number of octets saved
                ("=I", 40 + len(data)),
                # Actual length of packet
                ("=i", 40 + len(data)),
                # IPv4 header
                # Version and Header Length
                (">B", 0x45),
                # Type of Service
                (">B", 0),
                # Total Length
                (">H", 40 + len(data)),
                # Identification
                (">H", 0),
                # Flags and Fragment Offset
                (">H", 0x4000),
                # Time to Live
                (">B", 0xFF),
                # Protocol
                (">B", 6),
                # Header Checksum
                (">H", 0),
                (">I", src_addr),                 # Source Address
                (">I", dst_addr),                 # Destination Address
                # TCP header
                (">H", src_port),                 # Source Port
                (">H", dst_port),                 # Destination Port
                (">I", seq),                      # Sequence Number
                (">I", ack),                      # Acknowledgment Number
                (">H", 0x5018),                   # Header Length and Flags
                (">H", 0xFFFF),                   # Window Size
                (">H", 0),                        # Checksum
                    (">H", 0)):                       # Urgent Pointer
                pcap_file.write(struct.pack(writes[0], writes[1]))

            pcap_file.write(data)

        elif ss_family == "AF_INET6":
            for writes in (
                # PCAP record (packet) header
                # Timestamp seconds
                ("=I", int(t)),
                # Timestamp microseconds
                ("=I", int(t * 1000000) % 1000000),
                # Number of octets saved
                ("=I", 60 + len(data)),
                # Actual length of packet
                ("=i", 60 + len(data)),
                # IPv6 header
                # Version, traffic class and Flow label
                (">I", 0x60000000),
                # Payload length
                (">H", 20 + len(data)),
                # Next Header
                (">B", 6),
                # Hop limit
                (">B", 0xFF),
                # Source Address
                (">16s", bytes.fromhex(src_addr)),
                # Destination Address
                (">16s", bytes.fromhex(dst_addr)),
                # TCP header
                (">H", src_port),                 # Source Port
                (">H", dst_port),                 # Destination Port
                (">I", seq),                      # Sequence Number
                (">I", ack),                      # Acknowledgment Number
                (">H", 0x5018),                   # Header Length and Flags
                (">H", 0xFFFF),                   # Window Size
                (">H", 0),                        # Checksum
                    (">H", 0)):                       # Urgent Pointer
                pcap_file.write(struct.pack(writes[0], writes[1]))

            pcap_file.write(data)

        else:
            print("Packet has unknown/unsupported family!")

        if function in SSL_READ:
            server_sent += len(data)
        else:
            client_sent += len(data)
        ssl_sessions[session_unique_key] = (client_sent, server_sent)

    def on_message(message, data):
        """Callback for errors and messages sent from Frida-injected JavaScript.
        Logs captured packet data received from JavaScript to the console and/or a
        pcap file. See https://www.frida.re/docs/messages/ for more detail on
        Frida's messages.
        Args:
        message: A dictionary containing the message "type" and other fields
            dependent on message type.
        data: The string of captured decrypted data.
        """
        if message["type"] == "error":
            pprint.pprint(message)
            os.kill(os.getpid(), signal.SIGTERM)
            return
        p = message["payload"]
        if not "contentType" in p:
            return
        if p["contentType"] == "console":
            print("[*] " + p["console"])
        if debug_output:
            if p["contentType"] == "console_dev" and p["console_dev"]:
                print("[***] " + p["console_dev"])    
        if verbose:
            if(p["contentType"] == "keylog"):
                if p["keylog"] not in keydump_Set:
                    print(p["keylog"])
                    keydump_Set.add(p["keylog"])
            elif not data or len(data) == 0:
                return
            else:
                if(p["ss_family"] == "AF_INET"):
                    src_addr = socket.inet_ntop(socket.AF_INET,
                                                struct.pack(">I", p["src_addr"]))
                    dst_addr = socket.inet_ntop(socket.AF_INET,
                                                struct.pack(">I", p["dst_addr"]))
                elif(p["ss_family"] == "AF_INET6"):

                    raw_src_addr = bytes.fromhex(p["src_addr"])
                    src_addr = socket.inet_ntop(socket.AF_INET6,
                                                struct.pack(">16s", raw_src_addr))
                    raw_dst_addr = bytes.fromhex(p["dst_addr"])
                    dst_addr = socket.inet_ntop(socket.AF_INET6,
                                                struct.pack(">16s", raw_dst_addr))
                print("SSL Session: " + str(p["ssl_session_id"]))
                print("[%s] %s:%d --> %s:%d" % (
                    p["function"],
                    src_addr,
                    p["src_port"],
                    dst_addr,
                    p["dst_port"]))
                hexdump.hexdump(data)
                print()
        if pcap and p["contentType"] == "datalog":
            log_pcap(pcap_file, p["ss_family"], p["ssl_session_id"], p["function"], p["src_addr"],
                     p["src_port"], p["dst_addr"], p["dst_port"], data)
        if live and p["contentType"] == "datalog":
            try:
                log_pcap(named_pipe, p["ss_family"], p["ssl_session_id"], p["function"], p["src_addr"],
                         p["src_port"], p["dst_addr"], p["dst_port"], data)
            except (BrokenPipeError, IOError):
                process.detach()
                cleanup(live)

        if keylog and p["contentType"] == "keylog":
            if p["keylog"] not in keydump_Set:
                keylog_file.write(p["keylog"] + "\n")
                keylog_file.flush()
                keydump_Set.add(p["keylog"])

    def on_child_added(child):
        print(f"[*] Attached to child process with pid {child.pid}")
        instrument(device.attach(child.pid))
        device.resume(child.pid)

    def on_spawn_added(spawn):
        print(
            f"[*] Process spawned with pid {spawn.pid}. Name: {spawn.identifier}")
        instrument(device.attach(spawn.pid))
        device.resume(spawn.pid)

    def instrument(process):
<<<<<<< HEAD
        #process.enable_child_gating() Why?
=======
>>>>>>> 8cdc4f0b
        with open("_ssl_log.js") as f:
            script = process.create_script(f.read())
        script.on("message", on_message)
        script.load()

    # Main code
    if android:
        device = frida.get_usb_device()
    else:
        device = frida.get_local_device()

    device.on("child_added", on_child_added)
    if enable_spawn_gating:
        device.enable_spawn_gating()
        device.on("spawn_added", on_spawn_added)
    if spawn:
        print("spawning "+ app)
        if android:
            pid = device.spawn(app)
        else:
            used_env = {}
            if environment_file:
                #used_env = json.loads(environment)
                with open(environment_file) as json_env_file:
                    used_env = json.load(json_env_file)
            pid = device.spawn(app.split(" "),env=used_env)
            device.resume(pid)
            time.sleep(1) #Without it Java.perform silently fails
        process = device.attach(pid)
    else:
        process = device.attach(int(app) if app.isnumeric() else app)

    if live:
        if pcap:
            print("[*] YOU ARE TRYING TO WRITE A PCAP AND HAVING A LIVE VIEW\nTHIS IS NOT SUPPORTED!\nWHEN YOU DO A LIVE VIEW YOU CAN SAFE YOUR CAPUTRE WIHT WIRESHARK.")
        fifo_file = temp_fifo()
        print(f'[*] friTap live view on Wireshark')
        print(f'[*] Created named pipe for Wireshark live view to {fifo_file}')
        print(
            f'[*] Now open this named pipe with Wireshark in another terminal: sudo wireshark -k -i {fifo_file}')
        print(f'[*] friTap will continue after the named pipe is ready....\n')
        # input()
        #named_pipe = os.open(fifo_file, os.O_WRONLY | os.O_CREAT | os.O_NONBLOCK)
        named_pipe = open(fifo_file, "wb", 0)
        named_pipe = write_pcap_header(named_pipe)
    elif pcap:
        pcap_file = open(pcap, "wb", 0)
        pcap_file = write_pcap_header(pcap_file)

    if keylog:
        keylog_file = open(keylog, "w")

    print("Press Ctrl+C to stop logging.")
    print('[*] Running Script')
    instrument(process)
    if pcap:
        print(f'[*] Logging pcap to {pcap}')
    if keylog:
        print(f'[*] Logging keylog file to {keylog}')

    #if spawn:
    #    device.resume(pid)
    try:
        sys.stdin.read()
    except KeyboardInterrupt:
        pass

    process.detach()


class ArgParser(argparse.ArgumentParser):
    def error(self, message):
        print("friTap v" + __version__)
        print("by " + __author__)
        print()
        print("Error: " + message)
        print()
        print(self.format_help().replace("usage:", "Usage:"))
        self.exit(0)


if __name__ == "__main__":

    parser = ArgParser(
        add_help=False,
        description="Decrypts and logs an executables or android applications SSL/TLS traffic.",
        formatter_class=argparse.RawDescriptionHelpFormatter,
        epilog=r"""
Examples:
  %(prog)s -a -p ssl.pcap com.example.app
  %(prog)s -a --verbose com.example.app
  %(prog)s -a --pcap log.pcap --verbose com.example.app
  %(prog)s -a -k keys.log -v -s com.example.app
  %(prog)s --pcap log.pcap "$(which curl) https://www.google.com"
""")

    args = parser.add_argument_group("Arguments")
    args.add_argument("-a", "--android", required=False, action="store_const",
                      const=True, help="Attach to a process on android")
    args.add_argument("-d", "--debug", required=False, action="store_const", const=True,
                      help="Set the debug output of friTap")
    args.add_argument("-k", "--keylog", metavar="<path>", required=False,
                      help="Log the keys used for tls traffic")
    args.add_argument("-l", "--live", required=False, action="store_const", const=True,
                      help="Creates a named pipe /tmp/sharkfin which can be read by Wireshark during the capturing process")
    args.add_argument("-p ", "--pcap", metavar="<path>", required=False,
                      help="Name of PCAP file to write")
    args.add_argument("-s", "--spawn", required=False, action="store_const", const=True,
                      help="Spawn the executable/app instead of attaching to a running process")
    args.add_argument("-env","--environment", metavar="<env.json>", required=False,
                      help="Provide the environment necessary for spawning as an JSON file. For instance: {\"ENV_VAR_NAME\": \"ENV_VAR_VALUE\" }")
    args.add_argument("-v", "--verbose", required=False, action="store_const",
                      const=True, help="Show verbose output")
    args.add_argument("--enable_spawn_gating", required=False, action="store_const", const=True,
                      help="Catch newly spawned processes. ATTENTION: These could be unrelated to the current process!")
    args.add_argument("exec", metavar="<executable/app name/pid>",
                      help="executable/app whose SSL calls to log")
    parsed = parser.parse_args()

    try:
        print("Start logging")
        ssl_log(parsed.exec, parsed.pcap, parsed.verbose,
                parsed.spawn, parsed.keylog, parsed.enable_spawn_gating, parsed.android, parsed.live, parsed.environment, parsed.debug)
    except Exception as ar:
        print(ar)

    finally:
        cleanup(parsed.live)<|MERGE_RESOLUTION|>--- conflicted
+++ resolved
@@ -30,9 +30,9 @@
 tmpdir = ""
 
 # Names of all supported read functions:
-SSL_READ = ["SSL_read", "wolfSSL_read", "readApplicationData", "NSS_read", "PR_Read", "DecryptMessage", "gnutls_record_recv", "mbedtls_ssl_read"]
+SSL_READ = ["SSL_read", "wolfSSL_read", "readApplicationData", "NSS_read"]
 # Names of all supported write functions:
-SSL_WRITE = ["SSL_write", "wolfSSL_write", "writeApplicationData", "NSS_write", "PR_write", "EncryptMessage", "gnutls_record_send", "mbedtls_ssl_write"]
+SSL_WRITE = ["SSL_write", "wolfSSL_write", "writeApplicationData", "NSS_write"]
 
 
 def write_pcap_header(pcap_file):
@@ -273,10 +273,6 @@
         device.resume(spawn.pid)
 
     def instrument(process):
-<<<<<<< HEAD
-        #process.enable_child_gating() Why?
-=======
->>>>>>> 8cdc4f0b
         with open("_ssl_log.js") as f:
             script = process.create_script(f.read())
         script.on("message", on_message)
