<<<<<<< HEAD
import { load_android_hooking_agent } from "./android/android_agent.js";
import { load_ios_hooking_agent } from "./ios/ios_agent.js";
import { load_macos_hooking_agent } from "./macos/macos_agent.js";
import { load_linux_hooking_agent } from "./linux/linux_agent.js";
import { load_windows_hooking_agent } from "./windows/windows_agent.js";
import { isWindows, isLinux, isAndroid, isiOS, isMacOS } from "./util/process_infos.js";
import { log } from "./util/log.js"

export let offsets = "{OFFSETS}";
=======
import { load_android_hooking_agent } from "./android/android_agent";
import { load_ios_hooking_agent } from "./ios/ios_agent";
import { load_macos_hooking_agent } from "./macos/macos_agent";
import { load_linux_hooking_agent } from "./linux/linux_agent";
import { load_windows_hooking_agent } from "./windows/windows_agent";
import { isWindows, isLinux, isAndroid, isiOS, isMacOS } from "./util/process_infos";
import { log } from "./util/log"

interface IAddress{
    address: string,
    absolute: boolean
}


interface IOffsets {
    openssl?: {
        SSL_read?: IAddress,
        SSL_write?: IAddress,
        SSL_SESSION_get_id?: IAddress,
        BIO_get_fd?: IAddress,
        SSL_get_session?: IAddress,
        ssl_get_fd?: IAddress,
        SSL_new?: IAddress,
        SSL_CTX_set_keylog_callback?: IAddress
    },
    wolfssl?: {
        wolfSSL_read?: IAddress,
        wolfSSL_write?: IAddress,
        wolfSSL_get_fd?: IAddress,
        wolfSSL_get_session?: IAddress,
        wolfSSL_connect?: IAddress,
        wolfSSL_KeepArrays?: IAddress,
        wolfSSL_SESSION_get_master_key?: IAddress,
        wolfSSL_get_client_random?: IAddress,
        wolfSSL_get_server_random?: IAddress,

    }
    nss?: {
        SSL_GetSessionID?: IAddress,
        PR_GetSockName?: IAddress,
        PR_GetPeerName?: IAddress
        PR_Write?: IAddress,
        PR_Read?: IAddress,
        PR_FileDesc2NativeHandle?: IAddress,
        PR_GetNameForIdentity?: IAddress,
        PR_GetDescType?: IAddress
    },
    mbedtls?: {
        mbedtls_ssl_read?: IAddress,
        mbedtls_ssl_write?: IAddress
    },
    gnutls?: {
        gnutls_record_recv?: IAddress,
        gnutls_record_send?: IAddress,
        gnutls_session_set_keylog_function?: IAddress,
        gnutls_transport_get_int?: IAddress,
        gnutls_session_get_id?: IAddress,
        gnutls_init?: IAddress,
        gnutls_handshake?: IAddress,
        gnutls_session_get_keylog_function?: IAddress,
        gnutls_session_get_random?: IAddress
    },
    sspi?:{
        EncryptMessage: IAddress,
        DecryptMessage: IAddress
    },

    sockets?:{
        getpeername?: IAddress,
        getsockname?: IAddress,
        ntohs?: IAddress,
        ntohl?: IAddress
    }
}

//@ts-ignore
export let offsets: IOffsets = "{OFFSETS}";
//@ts-ignore
export let experimental: boolean = "{EXPERIMENTAL}"
>>>>>>> 38f1cc6e
/*

create the TLS library for your first prototpye as a lib in ./ssl_lib and than extend this class for the OS where this new lib was tested.

Further keep in mind, that properties of an class only visible inside the Interceptor-onEnter/onLeave scope when they are static. 
As an alternative you could make a local variable inside the calling functions which holds an reference to the class property.

*/

export function getOffsets(){
    return offsets;
}


export function getOffsets(){
    return offsets;
}



function load_os_specific_agent() {
    if(isWindows()){
        log('Running Script on Windows')
        load_windows_hooking_agent()
    }else if(isAndroid()){
        log('Running Script on Android')
        load_android_hooking_agent()
    }else if(isLinux()){
        log('Running Script on Linux')
        load_linux_hooking_agent()
    }else if(isiOS()){
        log('Running Script on iOS')
        load_ios_hooking_agent()
    }else if(isMacOS()){
        log('Running Script on MacOS')
        load_macos_hooking_agent()
    }else{
        log('Running Script on unknown plattform')
        log("Error: not supported plattform!\nIf you want to have support for this plattform please make an issue at our github page.")
    }
}


load_os_specific_agent()












<|MERGE_RESOLUTION|>--- conflicted
+++ resolved
@@ -1,4 +1,3 @@
-<<<<<<< HEAD
 import { load_android_hooking_agent } from "./android/android_agent.js";
 import { load_ios_hooking_agent } from "./ios/ios_agent.js";
 import { load_macos_hooking_agent } from "./macos/macos_agent.js";
@@ -6,16 +5,6 @@
 import { load_windows_hooking_agent } from "./windows/windows_agent.js";
 import { isWindows, isLinux, isAndroid, isiOS, isMacOS } from "./util/process_infos.js";
 import { log } from "./util/log.js"
-
-export let offsets = "{OFFSETS}";
-=======
-import { load_android_hooking_agent } from "./android/android_agent";
-import { load_ios_hooking_agent } from "./ios/ios_agent";
-import { load_macos_hooking_agent } from "./macos/macos_agent";
-import { load_linux_hooking_agent } from "./linux/linux_agent";
-import { load_windows_hooking_agent } from "./windows/windows_agent";
-import { isWindows, isLinux, isAndroid, isiOS, isMacOS } from "./util/process_infos";
-import { log } from "./util/log"
 
 interface IAddress{
     address: string,
@@ -88,7 +77,6 @@
 export let offsets: IOffsets = "{OFFSETS}";
 //@ts-ignore
 export let experimental: boolean = "{EXPERIMENTAL}"
->>>>>>> 38f1cc6e
 /*
 
 create the TLS library for your first prototpye as a lib in ./ssl_lib and than extend this class for the OS where this new lib was tested.
@@ -97,11 +85,6 @@
 As an alternative you could make a local variable inside the calling functions which holds an reference to the class property.
 
 */
-
-export function getOffsets(){
-    return offsets;
-}
-
 
 export function getOffsets(){
     return offsets;
