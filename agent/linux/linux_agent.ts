--- conflicted
+++ resolved
@@ -7,11 +7,8 @@
 import { mbedTLS_execute } from "./mbedTLS_linux.js";
 import { boring_execute } from "./openssl_boringssl_linux.js";
 import { matrixSSL_execute } from "./matrixssl_linux.js";
-<<<<<<< HEAD
 import { s2ntls_execute } from "./s2ntls_linux.js";
-=======
 import { cronet_execute } from "./cronet_linux.js";
->>>>>>> 46832d6b
 
 var plattform_name = "linux";
 var moduleNames: Array<string> = getModuleNames()
@@ -62,11 +59,6 @@
 
 
 export function load_linux_hooking_agent() {
-<<<<<<< HEAD
-    module_library_mapping[plattform_name] = [[/.*libssl_sb.so/, boring_execute], [/.*libssl\.so/, boring_execute], [/.*libgnutls\.so/, gnutls_execute], [/.*libwolfssl\.so/, wolfssl_execute], [/.*libnspr[0-9]?\.so/, nss_execute], [/libmbedtls\.so.*/, mbedTLS_execute], [/libssl_s.a/, matrixSSL_execute], [/.*libs2n.so/, s2ntls_execute]]
-    hook_Linux_SSL_Libs(module_library_mapping);
-    hook_Linux_Dynamic_Loader(module_library_mapping);
-=======
     module_library_mapping[plattform_name] = [
         [/.*libssl_sb.so/, invokeHookingFunction(boring_execute)], 
         [/.*libssl\.so/, invokeHookingFunction(boring_execute)],
@@ -75,9 +67,9 @@
         [/.*libwolfssl\.so/, invokeHookingFunction(wolfssl_execute)], 
         [/.*libnspr[0-9]?\.so/, invokeHookingFunction(nss_execute)], 
         [/libmbedtls\.so.*/, invokeHookingFunction(mbedTLS_execute)], 
-        [/libssl_s.a/, invokeHookingFunction(matrixSSL_execute)]]
+        [/libssl_s.a/, invokeHookingFunction(matrixSSL_execute)],
+        [/.*libs2n.so/, invokeHookingFunction(s2ntls_execute)]]
 
     hook_Linux_SSL_Libs(module_library_mapping, true);
     hook_Linux_Dynamic_Loader(module_library_mapping, false);
->>>>>>> 46832d6b
 }